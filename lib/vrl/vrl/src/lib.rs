--- conflicted
+++ resolved
@@ -11,12 +11,9 @@
 mod runtime;
 
 pub use compiler::{
-<<<<<<< HEAD
-    function, kind, llvm, state, value, Context, Expression, Function, MetadataTarget, Program,
-=======
-    function, state, value, BatchContext, Context, Expression, Function, MetadataTarget, Program,
->>>>>>> 9bbc6c73
-    ProgramInfo, SecretTarget, Target, TargetValue, TargetValueRef, VrlRuntime,
+    function, kind, llvm, state, value, BatchContext, Context, Expression, Function,
+    MetadataTarget, Program, ProgramInfo, SecretTarget, Target, TargetValue, TargetValueRef,
+    VrlRuntime,
 };
 pub use core;
 pub use diagnostic;
