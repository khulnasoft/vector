use std::{collections::BTreeMap, fmt, ops::Deref};

use value::Value;

use crate::{
    expression::{Expr, Resolved},
    state::{ExternalEnv, LocalEnv},
    Context, Expression, TypeDef,
};

#[derive(Debug, Clone, PartialEq)]
pub struct Array {
    inner: Vec<Expr>,
}

impl Array {
    pub(crate) fn new(inner: Vec<Expr>) -> Self {
        Self { inner }
    }
}

impl Deref for Array {
    type Target = Vec<Expr>;

    fn deref(&self) -> &Self::Target {
        &self.inner
    }
}

impl Expression for Array {
    fn resolve(&self, ctx: &mut Context) -> Resolved {
        self.inner
            .iter()
            .map(|expr| expr.resolve(ctx))
            .collect::<Result<Vec<_>, _>>()
            .map(Value::Array)
    }

    fn as_value(&self) -> Option<Value> {
        self.inner
            .iter()
            .map(|expr| expr.as_value())
            .collect::<Option<Vec<_>>>()
            .map(Value::Array)
    }

    fn type_def(&self, state: (&LocalEnv, &ExternalEnv)) -> TypeDef {
        let type_defs = self
            .inner
            .iter()
            .map(|expr| expr.type_def(state))
            .collect::<Vec<_>>();

        // If any of the stored expressions is fallible, the entire array is
        // fallible.
        let fallible = type_defs.iter().any(TypeDef::is_fallible);

        let collection = type_defs
            .into_iter()
            .enumerate()
            .map(|(index, type_def)| (index.into(), type_def.into()))
            .collect::<BTreeMap<_, _>>();

        TypeDef::array(collection).with_fallibility(fallible)
    }
<<<<<<< HEAD

    fn compile_to_vm(
        &self,
        vm: &mut crate::vm::Vm,
        state: (&mut LocalEnv, &mut ExternalEnv),
    ) -> Result<(), String> {
        let (local, external) = state;

        // Evaluate each of the elements of the array, the result of each
        // will be added to the stack.
        for value in self.inner.iter().rev() {
            value.compile_to_vm(vm, (local, external))?;
        }

        vm.write_opcode(OpCode::CreateArray);

        // Add the length of the array as a primitive so the VM knows how
        // many elements to move into the array.
        vm.write_primitive(self.inner.len());

        Ok(())
    }

    #[cfg(feature = "llvm")]
    fn emit_llvm<'ctx>(
        &self,
        state: (&mut LocalEnv, &mut ExternalEnv),
        ctx: &mut crate::llvm::Context<'ctx>,
    ) -> Result<(), String> {
        let function = ctx.function();
        let begin_block = ctx.context().append_basic_block(function, "array_begin");
        ctx.builder().build_unconditional_branch(begin_block);
        ctx.builder().position_at_end(begin_block);

        let result_ref = ctx.result_ref();

        let end_block = ctx.context().append_basic_block(function, "array_end");

        let vec_ref = ctx.builder().build_alloca(ctx.vec_type(), "temp");
        ctx.vrl_vec_initialize().build_call(
            ctx.builder(),
            vec_ref,
            ctx.usize_type().const_int(self.inner.len() as _, false),
        );

        let insert_block = ctx.context().append_basic_block(function, "array_insert");
        ctx.builder().build_unconditional_branch(insert_block);
        ctx.builder().position_at_end(insert_block);

        for (index, value) in self.inner.iter().enumerate() {
            let value_ref = ctx.build_alloca_resolved("value");
            ctx.vrl_resolved_initialize()
                .build_call(ctx.builder(), value_ref);
            ctx.set_result_ref(value_ref);
            value.emit_llvm((state.0, state.1), ctx)?;

            let type_def = value.type_def((state.0, state.1));
            if type_def.is_abortable() {
                let is_err = {
                    ctx.vrl_resolved_is_err()
                        .build_call(ctx.builder(), ctx.result_ref())
                        .try_as_basic_value()
                        .left()
                        .expect("result is not a basic value")
                        .try_into()
                        .expect("result is not an int value")
                };

                let insert_block = ctx.context().append_basic_block(function, "array_insert");
                ctx.builder()
                    .build_conditional_branch(is_err, end_block, insert_block);
                ctx.builder().position_at_end(insert_block);
            }

            ctx.vrl_vec_insert().build_call(
                ctx.builder(),
                vec_ref,
                ctx.usize_type().const_int(index as _, false),
                value_ref,
            );
        }

        let set_result_block = ctx
            .context()
            .append_basic_block(function, "array_set_result");
        ctx.builder().build_unconditional_branch(set_result_block);
        ctx.builder().position_at_end(set_result_block);

        ctx.vrl_expression_array_set_result()
            .build_call(ctx.builder(), vec_ref, result_ref);

        ctx.builder().build_unconditional_branch(end_block);
        ctx.builder().position_at_end(end_block);

        ctx.set_result_ref(result_ref);

        Ok(())
    }
=======
>>>>>>> d483777f
}

impl fmt::Display for Array {
    fn fmt(&self, f: &mut fmt::Formatter<'_>) -> fmt::Result {
        let exprs = self
            .inner
            .iter()
            .map(|e| e.to_string())
            .collect::<Vec<_>>()
            .join(", ");

        write!(f, "[{}]", exprs)
    }
}

impl From<Vec<Expr>> for Array {
    fn from(inner: Vec<Expr>) -> Self {
        Self { inner }
    }
}

#[cfg(test)]
mod tests {
    use value::kind::Collection;

    use super::*;
    use crate::{expr, test_type_def, value::Kind, TypeDef};

    test_type_def![
        empty_array {
            expr: |_| expr!([]),
            want: TypeDef::array(Collection::empty()),
        }

        scalar_array {
            expr: |_| expr!([1, "foo", true]),
            want: TypeDef::array(BTreeMap::from([
                (0.into(), Kind::integer()),
                (1.into(), Kind::bytes()),
                (2.into(), Kind::boolean()),
            ])),
        }

        mixed_array {
            expr: |_| expr!([1, [true, "foo"], { "bar": null }]),
            want: TypeDef::array(BTreeMap::from([
                (0.into(), Kind::integer()),
                (1.into(), Kind::array(BTreeMap::from([
                    (0.into(), Kind::boolean()),
                    (1.into(), Kind::bytes()),
                ]))),
                (2.into(), Kind::object(BTreeMap::from([
                    ("bar".into(), Kind::null())
                ]))),
            ])),
        }
    ];
}<|MERGE_RESOLUTION|>--- conflicted
+++ resolved
@@ -62,29 +62,6 @@
             .collect::<BTreeMap<_, _>>();
 
         TypeDef::array(collection).with_fallibility(fallible)
-    }
-<<<<<<< HEAD
-
-    fn compile_to_vm(
-        &self,
-        vm: &mut crate::vm::Vm,
-        state: (&mut LocalEnv, &mut ExternalEnv),
-    ) -> Result<(), String> {
-        let (local, external) = state;
-
-        // Evaluate each of the elements of the array, the result of each
-        // will be added to the stack.
-        for value in self.inner.iter().rev() {
-            value.compile_to_vm(vm, (local, external))?;
-        }
-
-        vm.write_opcode(OpCode::CreateArray);
-
-        // Add the length of the array as a primitive so the VM knows how
-        // many elements to move into the array.
-        vm.write_primitive(self.inner.len());
-
-        Ok(())
     }
 
     #[cfg(feature = "llvm")]
@@ -162,8 +139,6 @@
 
         Ok(())
     }
-=======
->>>>>>> d483777f
 }
 
 impl fmt::Display for Array {
