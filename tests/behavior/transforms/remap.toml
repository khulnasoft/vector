--- conflicted
+++ resolved
@@ -1561,7 +1561,29 @@
       "b.equals" = "ftp"
       "c.equals" = "local7"
 
-<<<<<<< HEAD
+[transforms.remap_function_to_unix_timestamp]
+  inputs = []
+  type = "remap"
+  source = """
+    .secs = to_unix_timestamp(to_timestamp(.time))
+    .millis = to_unix_timestamp(to_timestamp(.time), unit: "milliseconds")
+    .nanos = to_unix_timestamp(to_timestamp(.time), unit: "nanoseconds")
+  """
+[[tests]]
+  name = "remap_function_to_unix_timestamp"
+  [tests.input]
+    insert_at = "remap_function_to_unix_timestamp"
+    type = "log"
+    [tests.input.log_fields]
+      time = "2020-09-14T12:53:44+03:00"
+  [[tests.outputs]]
+    extract_from = "remap_function_to_unix_timestamp"
+    [[tests.outputs.conditions]]
+      "secs.equals" = 1600077224
+      "millis.equals" = 1600077224000
+      "nanos.equals" = 1600077224000000000
+
+
 [transforms.remap_function_parse_syslog_level]
   inputs = []
   type = "remap"
@@ -1608,27 +1630,4 @@
     [[tests.outputs.conditions]]
       "a.equals" = 0
       "b.equals" = 1
-      "c.equals" = 2
-=======
-[transforms.remap_function_to_unix_timestamp]
-  inputs = []
-  type = "remap"
-  source = """
-    .secs = to_unix_timestamp(to_timestamp(.time))
-    .millis = to_unix_timestamp(to_timestamp(.time), unit: "milliseconds")
-    .nanos = to_unix_timestamp(to_timestamp(.time), unit: "nanoseconds")
-  """
-[[tests]]
-  name = "remap_function_to_unix_timestamp"
-  [tests.input]
-    insert_at = "remap_function_to_unix_timestamp"
-    type = "log"
-    [tests.input.log_fields]
-      time = "2020-09-14T12:53:44+03:00"
-  [[tests.outputs]]
-    extract_from = "remap_function_to_unix_timestamp"
-    [[tests.outputs.conditions]]
-      "secs.equals" = 1600077224
-      "millis.equals" = 1600077224000
-      "nanos.equals" = 1600077224000000000
->>>>>>> 6e8a1361
+      "c.equals" = 2