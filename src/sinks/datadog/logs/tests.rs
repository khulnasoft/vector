--- conflicted
+++ resolved
@@ -506,7 +506,6 @@
 }
 
 #[tokio::test]
-<<<<<<< HEAD
 async fn does_not_send_too_big_payloads() {
     crate::test_util::trace_init();
 
@@ -518,7 +517,7 @@
 
     let addr = next_addr();
     let endpoint = format!("http://{}", addr);
-    config.dd_common.endpoint = Some(endpoint.clone());
+    config.local_dd_common.endpoint = Some(endpoint.clone());
 
     let (sink, _) = config.build(cx).await.unwrap();
 
@@ -552,7 +551,9 @@
     for size in sizes {
         assert!(size < 5_000_000, "{} not less than max", size);
     }
-=======
+}
+
+#[tokio::test]
 async fn global_options() {
     let config = indoc! {r#"
             compression = "none"
@@ -639,5 +640,4 @@
     assert!(keys
         .iter()
         .all(|value| value.to_str().unwrap() == "local-key"));
->>>>>>> 77353fc1
 }