use std::{
    cmp,
    io::{self, Write},
    mem,
    sync::{Arc, OnceLock},
};

use bytes::{BufMut, Bytes};
use chrono::{DateTime, Utc};
use once_cell::sync::Lazy;
use snafu::{ResultExt, Snafu};
use vector_common::request_metadata::GroupedCountByteSize;
use vector_core::{
    config::{log_schema, telemetry, LogSchema},
    event::{metric::MetricSketch, DatadogMetricOriginMetadata, Metric, MetricTags, MetricValue},
    metrics::AgentDDSketch,
    EstimatedJsonEncodedSizeOf,
};

use super::config::{
    DatadogMetricsEndpoint, SeriesApiVersion, MAXIMUM_PAYLOAD_COMPRESSED_SIZE, MAXIMUM_PAYLOAD_SIZE,
};
use crate::{
    common::datadog::{
        DatadogMetricType, DatadogPoint, DatadogSeriesMetric, DatadogSeriesMetricMetadata,
    },
    proto::fds::protobuf_descriptors,
    sinks::util::{encode_namespace, request_builder::EncodeResult, Compression, Compressor},
};

const SERIES_PAYLOAD_HEADER: &[u8] = b"{\"series\":[";
const SERIES_PAYLOAD_FOOTER: &[u8] = b"]}";
const SERIES_PAYLOAD_DELIMITER: &[u8] = b",";

pub(super) const ORIGIN_CATEGORY_VALUE: u32 = 11;

const DEFAULT_DD_ORIGIN_PRODUCT_VALUE: u32 = 14;

pub(super) static ORIGIN_PRODUCT_VALUE: Lazy<u32> = Lazy::new(|| {
    option_env!("DD_ORIGIN_PRODUCT")
        .map(|p| {
            p.parse::<u32>()
                .expect("Env var DD_ORIGIN_PRODUCT must be an unsigned 32 bit integer.")
        })
        .unwrap_or(DEFAULT_DD_ORIGIN_PRODUCT_VALUE)
});

#[allow(warnings, clippy::pedantic, clippy::nursery)]
mod ddmetric_proto {
    include!(concat!(env!("OUT_DIR"), "/datadog.agentpayload.rs"));
}

#[derive(Debug, Snafu)]
pub enum CreateError {
    #[snafu(display("Invalid compressed/uncompressed payload size limits were given"))]
    InvalidLimits,
}

impl CreateError {
    /// Gets the telemetry-friendly string version of this error.
    ///
    /// The value will be a short string with only lowercase letters and underscores.
    pub const fn as_error_type(&self) -> &'static str {
        match self {
            Self::InvalidLimits => "invalid_payload_limits",
        }
    }
}

#[derive(Debug, Snafu)]
pub enum EncoderError {
    #[snafu(display(
        "Invalid metric value '{}' was given; '{}' expected",
        metric_value,
        expected
    ))]
    InvalidMetric {
        expected: &'static str,
        metric_value: &'static str,
    },

    #[snafu(
        context(false),
        display("Failed to encode series metric to JSON: {source}")
    )]
    JsonEncodingFailed { source: serde_json::Error },

    // Currently, the only time `prost` ever emits `EncodeError` is when there is insufficient
    // buffer capacity, so we don't need to hold on to the error, and we can just hardcode this.
    #[snafu(display(
        "Failed to encode sketch metric to Protocol Buffers: insufficient buffer capacity."
    ))]
    ProtoEncodingFailed,
}

impl EncoderError {
    /// Gets the telemetry-friendly string version of this error.
    ///
    /// The value will be a short string with only lowercase letters and underscores.
    pub const fn as_error_type(&self) -> &'static str {
        match self {
            Self::InvalidMetric { .. } => "invalid_metric",
            Self::JsonEncodingFailed { .. } => "failed_to_encode_series",
            Self::ProtoEncodingFailed => "failed_to_encode_sketch",
        }
    }
}

#[derive(Debug, Snafu)]
pub enum FinishError {
    #[snafu(display(
        "Failure occurred during writing to or finalizing the compressor: {}",
        source
    ))]
    CompressionFailed { source: io::Error },

    #[snafu(display("Finished payload exceeded the (un)compressed size limits"))]
    TooLarge {
        metrics: Vec<Metric>,
        recommended_splits: usize,
    },
}

impl FinishError {
    /// Gets the telemetry-friendly string version of this error.
    ///
    /// The value will be a short string with only lowercase letters and underscores.
    pub const fn as_error_type(&self) -> &'static str {
        match self {
            Self::CompressionFailed { .. } => "compression_failed",
            Self::TooLarge { .. } => "too_large",
        }
    }
}

struct EncoderState {
    writer: Compressor,
    written: usize,
    buf: Vec<u8>,
    processed: Vec<Metric>,
    byte_size: GroupedCountByteSize,
}

impl Default for EncoderState {
    fn default() -> Self {
        Self {
            writer: get_compressor(),
            written: 0,
            buf: Vec::with_capacity(1024),
            processed: Vec::new(),
            byte_size: telemetry().create_request_count_byte_size(),
        }
    }
}

pub struct DatadogMetricsEncoder {
    endpoint: DatadogMetricsEndpoint,
    default_namespace: Option<Arc<str>>,
    uncompressed_limit: usize,
    compressed_limit: usize,

    state: EncoderState,
    log_schema: &'static LogSchema,

    origin_product_value: u32,
}

impl DatadogMetricsEncoder {
    /// Creates a new `DatadogMetricsEncoder` for the given endpoint.
    pub fn new(
        endpoint: DatadogMetricsEndpoint,
        default_namespace: Option<String>,
    ) -> Result<Self, CreateError> {
        // According to the datadog-agent code, sketches use the same payload size limits as series
        // data. We're just gonna go with that for now.
        Self::with_payload_limits(
            endpoint,
            default_namespace,
            MAXIMUM_PAYLOAD_SIZE,
            MAXIMUM_PAYLOAD_COMPRESSED_SIZE,
        )
    }

    /// Creates a new `DatadogMetricsEncoder` for the given endpoint, with specific payload limits.
    pub fn with_payload_limits(
        endpoint: DatadogMetricsEndpoint,
        default_namespace: Option<String>,
        uncompressed_limit: usize,
        compressed_limit: usize,
    ) -> Result<Self, CreateError> {
        let (uncompressed_limit, compressed_limit) =
            validate_payload_size_limits(endpoint, uncompressed_limit, compressed_limit)
                .ok_or(CreateError::InvalidLimits)?;

        Ok(Self {
            endpoint,
            default_namespace: default_namespace.map(Arc::from),
            uncompressed_limit,
            compressed_limit,
            state: EncoderState::default(),
            log_schema: log_schema(),
            origin_product_value: *ORIGIN_PRODUCT_VALUE,
        })
    }
}

impl DatadogMetricsEncoder {
    fn reset_state(&mut self) -> EncoderState {
        mem::take(&mut self.state)
    }

    fn encode_single_metric(&mut self, metric: Metric) -> Result<Option<Metric>, EncoderError> {
        // We take special care in this method to capture errors which are not indicative of the
        // metric itself causing a failure in order to be able to return the metric to the caller.
        // The contract of the encoder is such that when an encoding attempt fails for normal
        // reasons, like being out of room, we give back the metric so the caller can finalize the
        // previously encoded metrics and then reset and try again to encode.
        //
        // If the encoder is in a persistent bad state, they'll get back a proper error when calling
        // `finish`, so they eventually get an error, we just make sure they can tidy up before that
        // and avoid needlessly dropping metrics due to unrelated errors.

        // Clear our temporary buffer before any encoding.
        self.state.buf.clear();

        self.state
            .byte_size
            .add_event(&metric, metric.estimated_json_encoded_size_of());

        // For V2 Series metrics, and Sketches: We encode a single Series or Sketch metric incrementally,
        // which means that we specifically write it as if we were writing a single field entry in the
        // overall `SketchPayload` message or `MetricPayload` type.
        //
        // By doing so, we can encode multiple metrics and concatenate all the buffers, and have the
        // resulting buffer appear as if it's a normal `<>Payload` message with a bunch of repeats
        // of the `sketches` / `series` field.
        //
        // Crucially, this code works because `SketchPayload` has two fields -- metadata and sketches --
        // and we never actually set the metadata field... so the resulting message generated overall
        // for `SketchPayload` with a single sketch looks just like as if we literally wrote out a
        // single value for the given field.
        //
        // Similary, `MetricPayload` has a single repeated `series` field.

        match self.endpoint {
            // V1 Series metrics are encoded via JSON, in an incremental fashion.
            DatadogMetricsEndpoint::Series(SeriesApiVersion::V1) => {
                // A single `Metric` might generate multiple Datadog series metrics.
                let all_series = generate_series_metrics(
                    &metric,
                    &self.default_namespace,
                    self.log_schema,
                    self.origin_product_value,
                )?;

                // We handle adding the JSON array separator (comma) manually since the encoding is
                // happening incrementally.
                let has_processed = !self.state.processed.is_empty();
                for (i, series) in all_series.iter().enumerate() {
                    // Add a array delimiter if we already have other metrics encoded.
                    if (has_processed || i > 0)
                        && write_payload_delimiter(self.endpoint, &mut self.state.buf).is_err()
                    {
                        return Ok(Some(metric));
                    }
                    serde_json::to_writer(&mut self.state.buf, series)?;
                }
            }
            // V2 Series metrics are encoded via ProtoBuf, in an incremental fashion.
            DatadogMetricsEndpoint::Series(SeriesApiVersion::V2) => match metric.value() {
                MetricValue::Counter { .. }
                | MetricValue::Gauge { .. }
                | MetricValue::Set { .. }
                | MetricValue::AggregatedSummary { .. } => {
                    let series_proto = series_to_proto_message(
                        &metric,
                        &self.default_namespace,
                        self.log_schema,
                        self.origin_product_value,
                    )?;

                    encode_proto_key_and_message(
                        series_proto,
                        get_series_payload_series_field_number(),
                        &mut self.state.buf,
                    )?;
                }
                value => {
                    return Err(EncoderError::InvalidMetric {
                        expected: "series",
                        metric_value: value.as_name(),
                    })
                }
            },
            // Sketches are encoded via ProtoBuf, also in an incremental fashion.
            DatadogMetricsEndpoint::Sketches => match metric.value() {
                MetricValue::Sketch { sketch } => match sketch {
                    MetricSketch::AgentDDSketch(ddsketch) => {
                        if let Some(sketch_proto) = sketch_to_proto_message(
                            &metric,
                            ddsketch,
                            &self.default_namespace,
                            self.log_schema,
                            self.origin_product_value,
                        ) {
                            encode_proto_key_and_message(
                                sketch_proto,
                                get_sketch_payload_sketches_field_number(),
                                &mut self.state.buf,
                            )?;
                        } else {
                            // If the sketch was empty, that's fine too
                        }
                    }
                },
                value => {
                    return Err(EncoderError::InvalidMetric {
                        expected: "sketches",
                        metric_value: value.as_name(),
                    })
                }
            },
        }

        // Try and see if our temporary buffer can be written to the compressor.
        match self.try_compress_buffer() {
            Err(_) | Ok(false) => Ok(Some(metric)),
            Ok(true) => {
                self.state.processed.push(metric);
                Ok(None)
            }
        }
    }

    fn try_compress_buffer(&mut self) -> io::Result<bool> {
        let n = self.state.buf.len();

        // If we're over our uncompressed size limit with this metric, inform the caller.
        if self.state.written + n > self.uncompressed_limit {
            return Ok(false);
        }

        // Calculating the compressed size is slightly more tricky, because we can only speculate
        // about how many bytes it would take when compressed.  If we write into the compressor, we
        // can't back out that write, even if we manually modify the underlying Vec<u8>, as the
        // compressor might have internal state around checksums, etc, that can't be similarly
        // rolled back.
        //
        // Our strategy is thus: simply take the encoded-but-decompressed size and see if it would
        // fit within the compressed limit.  In `get_endpoint_payload_size_limits`, we calculate the
        // expected maximum overhead of zlib based on all input data being incompressible, which
        // zlib ensures will be the worst case as it can figure out whether a compressed or
        // uncompressed block would take up more space _before_ choosing which strategy to go with.
        //
        // Thus, simply put, we've already accounted for the uncertainty by making our check here
        // assume the worst case while our limits assume the worst case _overhead_.  Maybe our
        // numbers are technically off in the end, but `finish` catches that for us, too.
        let compressed_len = self.state.writer.get_ref().len();
        let max_compressed_metric_len = n + max_compressed_overhead_len(n);
        if compressed_len + max_compressed_metric_len > self.compressed_limit {
            return Ok(false);
        }

        // We should be safe to write our holding buffer to the compressor and store the metric.
        self.state.writer.write_all(&self.state.buf)?;
        self.state.written += n;
        Ok(true)
    }

    /// Attempts to encode a single metric into this encoder.
    ///
    /// For some metric types, the metric will be encoded immediately and we will attempt to
    /// compress it.  For some other metric types, we will store the metric until `finish` is
    /// called, due to the inability to incrementally encode them.
    ///
    /// If the metric could not be encoded into this encoder due to hitting the limits on the size
    /// of the encoded/compressed payload, it will be returned via `Ok(Some(Metric))`, otherwise `Ok(None)`
    /// will be returned.
    ///
    /// If `Ok(Some(Metric))` is returned, callers must call `finish` to finalize the payload.
    /// Further calls to `try_encode` without first calling `finish` may or may not succeed.
    ///
    /// # Errors
    ///
    /// If an error is encountered while attempting to encode the metric, an error variant will be returned.
    pub fn try_encode(&mut self, metric: Metric) -> Result<Option<Metric>, EncoderError> {
        // Make sure we've written our header already.
        if self.state.written == 0 {
            match write_payload_header(self.endpoint, &mut self.state.writer) {
                Ok(n) => self.state.written += n,
                Err(_) => return Ok(Some(metric)),
            }
        }

        self.encode_single_metric(metric)
    }

    pub fn finish(&mut self) -> Result<(EncodeResult<Bytes>, Vec<Metric>), FinishError> {
        // Write any payload footer necessary for the configured endpoint.
        let n = write_payload_footer(self.endpoint, &mut self.state.writer)
            .context(CompressionFailedSnafu)?;
        self.state.written += n;

        let raw_bytes_written = self.state.written;
        let byte_size = self.state.byte_size.clone();

        // Consume the encoder state so we can do our final checks and return the necessary data.
        let state = self.reset_state();
        let payload = state
            .writer
            .finish()
            .context(CompressionFailedSnafu)?
            .freeze();
        let processed = state.processed;

        // We should have configured our limits such that if all calls to `try_compress_buffer` have
        // succeeded up until this point, then our payload should be within the limits after writing
        // the footer and finishing the compressor.
        //
        // We're not only double checking that here, but we're figuring out how much bigger than the
        // limit the payload is, if it is indeed bigger, so that we can recommend how many splits
        // should be used to bring the given set of metrics down to chunks that can be encoded
        // without hitting the limits.
        let compressed_splits = payload.len() / self.compressed_limit;
        let uncompressed_splits = state.written / self.uncompressed_limit;
        let recommended_splits = cmp::max(compressed_splits, uncompressed_splits) + 1;

        if recommended_splits == 1 {
            // "One" split means no splits needed: our payload didn't exceed either of the limits.
            Ok((
                EncodeResult::compressed(payload, raw_bytes_written, byte_size),
                processed,
            ))
        } else {
            Err(FinishError::TooLarge {
                metrics: processed,
                recommended_splits,
            })
        }
    }
}

fn generate_proto_metadata(
    maybe_pass_through: Option<&DatadogMetricOriginMetadata>,
    maybe_source_type: Option<&'static str>,
    origin_product_value: u32,
) -> Option<ddmetric_proto::Metadata> {
    generate_origin_metadata(maybe_pass_through, maybe_source_type, origin_product_value).map(
        |origin| ddmetric_proto::Metadata {
            origin: Some(ddmetric_proto::Origin {
                origin_product: origin.product().expect("OriginProduct should be set"),
                origin_category: origin.category().expect("OriginCategory should be set"),
                origin_service: origin.service().expect("OriginService should be set"),
            }),
        },
    )
}

fn get_sketch_payload_sketches_field_number() -> u32 {
    static SKETCH_PAYLOAD_SKETCHES_FIELD_NUM: OnceLock<u32> = OnceLock::new();
    *SKETCH_PAYLOAD_SKETCHES_FIELD_NUM.get_or_init(|| {
        let descriptors = protobuf_descriptors();
        let descriptor = descriptors
            .get_message_by_name("datadog.agentpayload.SketchPayload")
            .expect("should not fail to find `SketchPayload` message in descriptor pool");

        descriptor
            .get_field_by_name("sketches")
            .map(|field| field.number())
            .expect("`sketches` field must exist in `SketchPayload` message")
    })
}

<<<<<<< HEAD
fn get_series_payload_series_field_number() -> u32 {
    static SERIES_PAYLOAD_SERIES_FIELD_NUM: OnceLock<u32> = OnceLock::new();
    *SERIES_PAYLOAD_SERIES_FIELD_NUM.get_or_init(|| {
        let descriptors = protobuf_descriptors();
        let descriptor = descriptors
            .get_message_by_name("datadog.agentpayload.MetricPayload")
            .expect("should not fail to find `MetricPayload` message in descriptor pool");

        descriptor
            .get_field_by_name("series")
            .map(|field| field.number())
            .expect("`series` field must exist in `MetricPayload` message")
    })
=======
fn generate_sketch_metadata(
    maybe_pass_through: Option<&DatadogMetricOriginMetadata>,
    maybe_source_type: Option<&'static str>,
    origin_product_value: u32,
) -> Option<ddmetric_proto::Metadata> {
    generate_origin_metadata(maybe_pass_through, maybe_source_type, origin_product_value).map(
        |origin| {
            if origin.product().is_none()
                || origin.category().is_none()
                || origin.service().is_none()
            {
                warn!(
                    message = "Generated sketch origin metadata should have each field set.",
                    product = origin.product(),
                    category = origin.category(),
                    service = origin.service()
                );
            }
            ddmetric_proto::Metadata {
                origin: Some(ddmetric_proto::Origin {
                    origin_product: origin.product().unwrap_or_default(),
                    origin_category: origin.category().unwrap_or_default(),
                    origin_service: origin.service().unwrap_or_default(),
                }),
            }
        },
    )
>>>>>>> c9804f0c
}

fn sketch_to_proto_message(
    metric: &Metric,
    ddsketch: &AgentDDSketch,
    default_namespace: &Option<Arc<str>>,
    log_schema: &'static LogSchema,
    origin_product_value: u32,
) -> Option<ddmetric_proto::sketch_payload::Sketch> {
    if ddsketch.is_empty() {
        return None;
    }

    let name = get_namespaced_name(metric, default_namespace);
    let ts = encode_timestamp(metric.timestamp());
    let mut tags = metric.tags().cloned().unwrap_or_default();
    let host = log_schema
        .host_key()
        .map(|key| tags.remove(key.to_string().as_str()).unwrap_or_default())
        .unwrap_or_default();
    let tags = encode_tags(&tags);

    let cnt = ddsketch.count() as i64;
    let min = ddsketch
        .min()
        .expect("min should be present for non-empty sketch");
    let max = ddsketch
        .max()
        .expect("max should be present for non-empty sketch");
    let avg = ddsketch
        .avg()
        .expect("avg should be present for non-empty sketch");
    let sum = ddsketch
        .sum()
        .expect("sum should be present for non-empty sketch");

    let (bins, counts) = ddsketch.bin_map().into_parts();
    let k = bins.into_iter().map(Into::into).collect();
    let n = counts.into_iter().map(Into::into).collect();

    let event_metadata = metric.metadata();
    let metadata = generate_proto_metadata(
        event_metadata.datadog_origin_metadata(),
        event_metadata.source_type(),
        origin_product_value,
    );

    trace!(?metadata, "Generated sketch metadata.");

    Some(ddmetric_proto::sketch_payload::Sketch {
        metric: name,
        tags,
        host,
        distributions: Vec::new(),
        dogsketches: vec![ddmetric_proto::sketch_payload::sketch::Dogsketch {
            ts,
            cnt,
            min,
            max,
            avg,
            sum,
            k,
            n,
        }],
        metadata,
    })
}

fn series_to_proto_message(
    metric: &Metric,
    default_namespace: &Option<Arc<str>>,
    log_schema: &'static LogSchema,
    origin_product_value: u32,
) -> Result<ddmetric_proto::metric_payload::MetricSeries, EncoderError> {
    let metric_name = get_namespaced_name(metric, default_namespace);
    let mut tags = metric.tags().cloned().unwrap_or_default();

    let mut resources = vec![];

    if let Some(host) = log_schema
        .host_key()
        .map(|key| tags.remove(key.to_string().as_str()).unwrap_or_default())
    {
        resources.push(ddmetric_proto::metric_payload::Resource {
            r#type: "host".to_string(),
            name: host,
        });
    }

    // In the `datadog_agent` source, the tag is added as `device` for the V1 endpoint
    // and `resource.device` for the V2 endpoint.
    if let Some(device) = tags.remove("device").or(tags.remove("resource.device")) {
        resources.push(ddmetric_proto::metric_payload::Resource {
            r#type: "device".to_string(),
            name: device,
        });
    }

    let source_type_name = tags.remove("source_type_name").unwrap_or_default();

    let tags = encode_tags(&tags);

    let event_metadata = metric.metadata();
    let metadata = generate_proto_metadata(
        event_metadata.datadog_origin_metadata(),
        event_metadata.source_type(),
        origin_product_value,
    );
    trace!(?metadata, "Generated MetricSeries metadata.");

    let timestamp = encode_timestamp(metric.timestamp());

    let (points, metric_type, interval) = match (metric.value(), metric.interval_ms()) {
        (MetricValue::Counter { value }, maybe_interval_ms) => {
            let (value, interval, metric_type) = match maybe_interval_ms {
                None => (*value, 0, ddmetric_proto::metric_payload::MetricType::Count),
                // When an interval is defined, it implies the value should be in a per-second form,
                // so we need to get back to seconds from our milliseconds-based interval, and then
                // divide our value by that amount as well.
                Some(interval_ms) => (
                    (*value) * 1000.0 / (interval_ms.get() as f64),
                    interval_ms.get() as i64 / 1000,
                    ddmetric_proto::metric_payload::MetricType::Rate,
                ),
            };
            let points = vec![ddmetric_proto::metric_payload::MetricPoint { value, timestamp }];
            (points, metric_type, interval)
        }
        (MetricValue::Set { values }, _) => {
            let points = vec![ddmetric_proto::metric_payload::MetricPoint {
                value: values.len() as f64,
                timestamp,
            }];
            let metric_type = ddmetric_proto::metric_payload::MetricType::Gauge;
            let interval = 0;
            (points, metric_type, interval)
        }
        (MetricValue::Gauge { value }, _) => {
            let points = vec![ddmetric_proto::metric_payload::MetricPoint {
                value: *value,
                timestamp,
            }];
            let metric_type = ddmetric_proto::metric_payload::MetricType::Gauge;
            let interval = 0;
            (points, metric_type, interval)
        }
        // NOTE: AggregatedSummary will have been previously split into counters and gauges during normalization
        (value, _) => {
            // this case should have already been surfaced by encode_single_metric() so this should never be reached
            return Err(EncoderError::InvalidMetric {
                expected: "series",
                metric_value: value.as_name(),
            });
        }
    };

    Ok(ddmetric_proto::metric_payload::MetricSeries {
        resources,
        metric: metric_name,
        tags,
        points,
        r#type: metric_type.into(),
        // unit is omitted
        unit: "".to_string(),
        source_type_name,
        interval,
        metadata,
    })
}

// Manually write the field tag and then encode the Message payload directly as a length-delimited message.
fn encode_proto_key_and_message<T, B>(msg: T, tag: u32, buf: &mut B) -> Result<(), EncoderError>
where
    T: prost::Message,
    B: BufMut,
{
    prost::encoding::encode_key(tag, prost::encoding::WireType::LengthDelimited, buf);

    msg.encode_length_delimited(buf)
        .map_err(|_| EncoderError::ProtoEncodingFailed)
}

fn get_namespaced_name(metric: &Metric, default_namespace: &Option<Arc<str>>) -> String {
    encode_namespace(
        metric
            .namespace()
            .or_else(|| default_namespace.as_ref().map(|s| s.as_ref())),
        '.',
        metric.name(),
    )
}

fn encode_tags(tags: &MetricTags) -> Vec<String> {
    let mut pairs: Vec<_> = tags
        .iter_all()
        .map(|(name, value)| match value {
            Some(value) => format!("{}:{}", name, value),
            None => name.into(),
        })
        .collect();
    pairs.sort();
    pairs
}

fn encode_timestamp(timestamp: Option<DateTime<Utc>>) -> i64 {
    if let Some(ts) = timestamp {
        ts.timestamp()
    } else {
        Utc::now().timestamp()
    }
}

// Given the vector source type, return the OriginService value associated with that integration, if any.
fn source_type_to_service(source_type: &'static str) -> Option<u32> {
    match source_type {
        // In order to preserve consistent behavior, we intentionally don't set origin metadata
        // for the case where the Datadog Agent did not set it.
        "datadog_agent" => None,

        // These are the sources for which metrics truly originated from this Vector instance.
        "apache_metrics" => Some(17),
        "aws_ecs_metrics" => Some(209),
        "eventstoredb_metrics" => Some(210),
        "host_metrics" => Some(211),
        "internal_metrics" => Some(212),
        "mongodb_metrics" => Some(111),
        "nginx_metrics" => Some(117),
        "open_telemetry" => Some(213),
        "postgresql_metrics" => Some(128),
        "prometheus_remote_write" => Some(214),
        "prometheus_scrape" => Some(215),
        "statsd" => Some(153),

        // These sources are only capable of receiving metrics with the `native` or `native_json` codec.
        // Generally that means the Origin Metadata will have been set as a pass through.
        // However, if the upstream Vector instance did not set Origin Metadata (for example if it is an
        // older version version), we will at least set the OriginProduct and OriginCategory.
        "kafka" | "nats" | "redis" | "gcp_pubsub" | "http_client" | "http_server" | "vector" => {
            Some(0)
        }

        // This scenario should not occur- if it does it means we added a source that deals with metrics,
        // and did not update this function.
        // But if it does occur, by setting the Service value to be undefined, we at least populate the
        // OriginProduct and OriginCategory.
        _ => {
            debug!("Source {source_type} OriginService value is undefined! This source needs to be properly mapped to a Service value.");
            Some(0)
        }
    }
}

/// Determine the correct Origin metadata values to use depending on if they have been
/// set already upstream or not. The generalized struct `DatadogMetricOriginMetadata` is
/// utilized in this function, which allows the series and sketch encoding to call and map
/// the result appropriately for the given protocol they operate on.
fn generate_origin_metadata(
    maybe_pass_through: Option<&DatadogMetricOriginMetadata>,
    maybe_source_type: Option<&'static str>,
    origin_product_value: u32,
) -> Option<DatadogMetricOriginMetadata> {
    let no_value = 0;

    // An upstream vector source or a transform has set the origin metadata already.
    // Currently this is only possible by these scenarios:
    //     - `datadog_agent` source receiving the metadata on ingested metrics
    //     - `vector` source receiving events with EventMetadata that already has the origins set
    //     - A metrics source configured with the `native` or `native_json` codecs, where the upstream
    //       Vector instance enriched the EventMetadata with Origin metadata.
    //     - `log_to_metric` transform set the OriginService in the EventMetadata when it creates
    //        the new metric.
    if let Some(pass_through) = maybe_pass_through {
        Some(DatadogMetricOriginMetadata::new(
            pass_through.product().or(Some(origin_product_value)),
            pass_through.category().or(Some(ORIGIN_CATEGORY_VALUE)),
            pass_through.service().or(Some(no_value)),
        ))

    // No metadata has been set upstream
    } else {
        maybe_source_type.and_then(|source_type| {
            // Only set the metadata if the source is a metric source we should set it for.
            // In order to preserve consistent behavior, we intentionally don't set origin metadata
            // for the case where the Datadog Agent did not set it.
            source_type_to_service(source_type).map(|origin_service_value| {
                DatadogMetricOriginMetadata::new(
                    Some(origin_product_value),
                    Some(ORIGIN_CATEGORY_VALUE),
                    Some(origin_service_value),
                )
            })
        })
    }
}

fn generate_series_metadata(
    maybe_pass_through: Option<&DatadogMetricOriginMetadata>,
    maybe_source_type: Option<&'static str>,
    origin_product_value: u32,
) -> Option<DatadogSeriesMetricMetadata> {
    generate_origin_metadata(maybe_pass_through, maybe_source_type, origin_product_value).map(
        |origin| DatadogSeriesMetricMetadata {
            origin: Some(origin),
        },
    )
}

fn generate_series_metrics(
    metric: &Metric,
    default_namespace: &Option<Arc<str>>,
    log_schema: &'static LogSchema,
    origin_product_value: u32,
) -> Result<Vec<DatadogSeriesMetric>, EncoderError> {
    let name = get_namespaced_name(metric, default_namespace);

    let mut tags = metric.tags().cloned().unwrap_or_default();
    let host = log_schema
        .host_key()
        .map(|key| tags.remove(key.to_string().as_str()).unwrap_or_default());

    let source_type_name = tags.remove("source_type_name");
    let device = tags.remove("device");
    let ts = encode_timestamp(metric.timestamp());
    let tags = Some(encode_tags(&tags));

    let event_metadata = metric.metadata();
    let metadata = generate_series_metadata(
        event_metadata.datadog_origin_metadata(),
        event_metadata.source_type(),
        origin_product_value,
    );

    trace!(?metadata, "Generated series metadata.");

    let results = match (metric.value(), metric.interval_ms()) {
        (MetricValue::Counter { value }, maybe_interval_ms) => {
            let (value, interval, metric_type) = match maybe_interval_ms {
                None => (*value, None, DatadogMetricType::Count),
                // When an interval is defined, it implies the value should be in a per-second form,
                // so we need to get back to seconds from our milliseconds-based interval, and then
                // divide our value by that amount as well.
                Some(interval_ms) => (
                    (*value) * 1000.0 / (interval_ms.get() as f64),
                    Some(interval_ms.get() / 1000),
                    DatadogMetricType::Rate,
                ),
            };

            vec![DatadogSeriesMetric {
                metric: name,
                r#type: metric_type,
                interval,
                points: vec![DatadogPoint(ts, value)],
                tags,
                host,
                source_type_name,
                device,
                metadata,
            }]
        }
        (MetricValue::Set { values }, _) => vec![DatadogSeriesMetric {
            metric: name,
            r#type: DatadogMetricType::Gauge,
            interval: None,
            points: vec![DatadogPoint(ts, values.len() as f64)],
            tags,
            host,
            source_type_name,
            device,
            metadata,
        }],
        (MetricValue::Gauge { value }, _) => vec![DatadogSeriesMetric {
            metric: name,
            r#type: DatadogMetricType::Gauge,
            interval: None,
            points: vec![DatadogPoint(ts, *value)],
            tags,
            host,
            source_type_name,
            device,
            metadata,
        }],
        // NOTE: AggregatedSummary will have been previously split into counters and gauges during normalization
        (value, _) => {
            return Err(EncoderError::InvalidMetric {
                expected: "series",
                metric_value: value.as_name(),
            })
        }
    };

    Ok(results)
}

fn get_compressor() -> Compressor {
    // We use the "zlib default" compressor because it's all Datadog supports, and adding it
    // generically to `Compression` would make things a little weird because of the conversion trait
    // implementations that are also only none vs gzip.
    Compression::zlib_default().into()
}

const fn max_uncompressed_header_len() -> usize {
    SERIES_PAYLOAD_HEADER.len() + SERIES_PAYLOAD_FOOTER.len()
}

// Datadog ingest APIs accept zlib, which is what we're accounting for here. By default, zlib
// has a 2 byte header and 4 byte CRC trailer. [1]
//
// [1] https://www.zlib.net/zlib_tech.html
const ZLIB_HEADER_TRAILER: usize = 6;

const fn max_compression_overhead_len(compressed_limit: usize) -> usize {
    // We calculate the overhead as the zlib header/trailer plus the worst case overhead of
    // compressing `compressed_limit` bytes, such that we assume all of the data we write may not be
    // compressed at all.
    ZLIB_HEADER_TRAILER + max_compressed_overhead_len(compressed_limit)
}

const fn max_compressed_overhead_len(len: usize) -> usize {
    // Datadog ingest APIs accept zlib, which is what we're accounting for here.
    //
    // Deflate, the underlying compression algorithm, has a technique to ensure that input data
    // can't be encoded in such a way where it's expanded by a meaningful amount. This technique
    // allows storing blocks of uncompressed data with only 5 bytes of overhead per block.
    // Technically, the blocks can be up to 65KB in Deflate, but modern zlib implementations use
    // block sizes of 16KB. [1][2]
    //
    // We calculate the overhead of compressing a given `len` bytes as the worst case of that many
    // bytes being written to the compressor and being unable to be compressed at all
    //
    // [1] https://www.zlib.net/zlib_tech.html
    // [2] https://www.bolet.org/~pornin/deflate-flush-fr.html
    const STORED_BLOCK_SIZE: usize = 16384;
    (1 + len.saturating_sub(ZLIB_HEADER_TRAILER) / STORED_BLOCK_SIZE) * 5
}

const fn validate_payload_size_limits(
    endpoint: DatadogMetricsEndpoint,
    uncompressed_limit: usize,
    compressed_limit: usize,
) -> Option<(usize, usize)> {
    if endpoint.is_series() {
        // For series, we need to make sure the uncompressed limit can account for the header/footer
        // we would add that wraps the encoded metrics up in the expected JSON object. This does
        // imply that adding 1 to this limit would be allowed, and obviously we can't encode a
        // series metric in a single byte, but this is just a simple sanity check, not an exhaustive
        // search of the absolute bare minimum size.
        let header_len = max_uncompressed_header_len();
        if uncompressed_limit <= header_len {
            return None;
        }
    }

    // Get the maximum possible overhead of the compression container, based on the incoming
    // _uncompressed_ limit. We use the uncompressed limit because we're calculating the maximum
    // overhead in the case that, theoretically, none of the input data was compressible.  This
    // possibility is essentially impossible, but serves as a proper worst-case-scenario check.
    let max_compression_overhead = max_compression_overhead_len(uncompressed_limit);
    if compressed_limit <= max_compression_overhead {
        return None;
    }

    Some((uncompressed_limit, compressed_limit))
}

fn write_payload_header(
    endpoint: DatadogMetricsEndpoint,
    writer: &mut dyn io::Write,
) -> io::Result<usize> {
    match endpoint {
        DatadogMetricsEndpoint::Series(SeriesApiVersion::V1) => writer
            .write_all(SERIES_PAYLOAD_HEADER)
            .map(|_| SERIES_PAYLOAD_HEADER.len()),
        _ => Ok(0),
    }
}

fn write_payload_delimiter(
    endpoint: DatadogMetricsEndpoint,
    writer: &mut dyn io::Write,
) -> io::Result<usize> {
    match endpoint {
        DatadogMetricsEndpoint::Series(SeriesApiVersion::V1) => writer
            .write_all(SERIES_PAYLOAD_DELIMITER)
            .map(|_| SERIES_PAYLOAD_DELIMITER.len()),
        _ => Ok(0),
    }
}

fn write_payload_footer(
    endpoint: DatadogMetricsEndpoint,
    writer: &mut dyn io::Write,
) -> io::Result<usize> {
    match endpoint {
        DatadogMetricsEndpoint::Series(SeriesApiVersion::V1) => writer
            .write_all(SERIES_PAYLOAD_FOOTER)
            .map(|_| SERIES_PAYLOAD_FOOTER.len()),
        _ => Ok(0),
    }
}

#[cfg(test)]
mod tests {
    use std::{
        io::{self, copy},
        num::NonZeroU32,
        sync::Arc,
    };

    use bytes::{BufMut, Bytes, BytesMut};
    use chrono::{DateTime, TimeZone, Timelike, Utc};
    use flate2::read::ZlibDecoder;
    use proptest::{
        arbitrary::any, collection::btree_map, num::f64::POSITIVE as ARB_POSITIVE_F64, prop_assert,
        proptest, strategy::Strategy, string::string_regex,
    };
    use prost::Message;
    use vector_core::{
        config::{log_schema, LogSchema},
        event::{
            metric::{MetricSketch, TagValue},
            DatadogMetricOriginMetadata, EventMetadata, Metric, MetricKind, MetricTags,
            MetricValue,
        },
        metric_tags,
        metrics::AgentDDSketch,
    };

    use super::{
        ddmetric_proto, encode_proto_key_and_message, encode_tags, encode_timestamp,
        generate_series_metrics, get_compressor, get_sketch_payload_sketches_field_number,
        max_compression_overhead_len, max_uncompressed_header_len, series_to_proto_message,
        sketch_to_proto_message, validate_payload_size_limits, write_payload_footer,
        write_payload_header, DatadogMetricsEncoder, EncoderError,
    };
    use crate::{
        common::datadog::DatadogMetricType,
        sinks::datadog::metrics::{
            config::{DatadogMetricsEndpoint, SeriesApiVersion},
            encoder::{DEFAULT_DD_ORIGIN_PRODUCT_VALUE, ORIGIN_PRODUCT_VALUE},
        },
    };

    fn get_simple_counter() -> Metric {
        let value = MetricValue::Counter { value: 3.14 };
        Metric::new("basic_counter", MetricKind::Incremental, value).with_timestamp(Some(ts()))
    }

    fn get_simple_counter_with_metadata(metadata: EventMetadata) -> Metric {
        let value = MetricValue::Counter { value: 3.14 };
        Metric::new_with_metadata("basic_counter", MetricKind::Incremental, value, metadata)
            .with_timestamp(Some(ts()))
    }

    fn get_simple_rate_counter(value: f64, interval_ms: u32) -> Metric {
        let value = MetricValue::Counter { value };
        Metric::new("basic_counter", MetricKind::Incremental, value)
            .with_timestamp(Some(ts()))
            .with_interval_ms(NonZeroU32::new(interval_ms))
    }

    fn get_simple_sketch() -> Metric {
        let mut ddsketch = AgentDDSketch::with_agent_defaults();
        ddsketch.insert(3.14);
        Metric::new("basic_counter", MetricKind::Incremental, ddsketch.into())
            .with_timestamp(Some(ts()))
    }

    fn get_compressed_empty_series_payload() -> Bytes {
        let mut compressor = get_compressor();

        _ = write_payload_header(
            DatadogMetricsEndpoint::Series(SeriesApiVersion::V1),
            &mut compressor,
        )
        .expect("should not fail");
        _ = write_payload_footer(
            DatadogMetricsEndpoint::Series(SeriesApiVersion::V1),
            &mut compressor,
        )
        .expect("should not fail");

        compressor.finish().expect("should not fail").freeze()
    }

    fn get_compressed_empty_sketches_payload() -> Bytes {
        get_compressor().finish().expect("should not fail").freeze()
    }

    fn decompress_payload(payload: Bytes) -> io::Result<Bytes> {
        let mut decompressor = ZlibDecoder::new(&payload[..]);
        let mut decompressed = BytesMut::new().writer();
        let result = copy(&mut decompressor, &mut decompressed);
        result.map(|_| decompressed.into_inner().freeze())
    }

    fn ts() -> DateTime<Utc> {
        Utc.with_ymd_and_hms(2018, 11, 14, 8, 9, 10)
            .single()
            .and_then(|t| t.with_nanosecond(11))
            .expect("invalid timestamp")
    }

    fn tags() -> MetricTags {
        metric_tags! {
            "normal_tag" => "value",
            "true_tag" => "true",
            "empty_tag" => TagValue::Bare,
            "multi_value" => "one",
            "multi_value" => "two",
        }
    }

    fn encode_sketches_normal<B>(
        metrics: &[Metric],
        default_namespace: &Option<Arc<str>>,
        log_schema: &'static LogSchema,
        buf: &mut B,
    ) where
        B: BufMut,
    {
        let mut sketches = Vec::new();
        for metric in metrics {
            let MetricValue::Sketch { sketch } = metric.value() else {
                panic!("must be sketch")
            };
            match sketch {
                MetricSketch::AgentDDSketch(ddsketch) => {
                    if let Some(sketch) =
                        sketch_to_proto_message(metric, ddsketch, default_namespace, log_schema, 14)
                    {
                        sketches.push(sketch);
                    }
                }
            }
        }

        let sketch_payload = ddmetric_proto::SketchPayload {
            metadata: None,
            sketches,
        };

        // Now try encoding this sketch payload, and then try to compress it.
        sketch_payload.encode(buf).unwrap()
    }

    #[test]
    fn test_encode_tags() {
        assert_eq!(
            encode_tags(&tags()),
            vec![
                "empty_tag",
                "multi_value:one",
                "multi_value:two",
                "normal_tag:value",
                "true_tag:true",
            ]
        );
    }

    #[test]
    fn test_encode_timestamp() {
        assert_eq!(encode_timestamp(None), Utc::now().timestamp());
        assert_eq!(encode_timestamp(Some(ts())), 1542182950);
    }

    #[test]
    fn incorrect_metric_for_endpoint_causes_error() {
        // Series metrics can't go to the sketches endpoint.
        let mut sketch_encoder = DatadogMetricsEncoder::new(DatadogMetricsEndpoint::Sketches, None)
            .expect("default payload size limits should be valid");
        let series_result = sketch_encoder.try_encode(get_simple_counter());
        assert!(matches!(
            series_result.err(),
            Some(EncoderError::InvalidMetric { .. })
        ));

        // And sketches can't go to the series endpoint.
        let mut series_v1_encoder =
            DatadogMetricsEncoder::new(DatadogMetricsEndpoint::Series(SeriesApiVersion::V1), None)
                .expect("default payload size limits should be valid");
        let sketch_result = series_v1_encoder.try_encode(get_simple_sketch());
        assert!(matches!(
            sketch_result.err(),
            Some(EncoderError::InvalidMetric { .. })
        ));

        let mut series_v2_encoder =
            DatadogMetricsEncoder::new(DatadogMetricsEndpoint::Series(SeriesApiVersion::V2), None)
                .expect("default payload size limits should be valid");
        let sketch_result = series_v2_encoder.try_encode(get_simple_sketch());
        assert!(matches!(
            sketch_result.err(),
            Some(EncoderError::InvalidMetric { .. })
        ));
    }

    #[test]
    fn encode_counter_with_interval_as_rate() {
        // When a counter explicitly has an interval, we need to encode it as a rate. This means
        // dividing the value by the interval (in seconds) and setting the metric type so that when
        // it lands on the DD side, they can multiply the value by the interval (in seconds) and get
        // back the correct total value for that time period.

        let value = 423.1331;
        let interval_ms = 10000;
        let rate_counter = get_simple_rate_counter(value, interval_ms);
        let expected_value = value / (interval_ms / 1000) as f64;
        let expected_interval = interval_ms / 1000;

        // series v1
        {
            // Encode the metric and make sure we did the rate conversion correctly.
            let result = generate_series_metrics(
                &rate_counter,
                &None,
                log_schema(),
                DEFAULT_DD_ORIGIN_PRODUCT_VALUE,
            );
            assert!(result.is_ok());

            let metrics = result.unwrap();
            assert_eq!(metrics.len(), 1);

            let actual = &metrics[0];
            assert_eq!(actual.r#type, DatadogMetricType::Rate);
            assert_eq!(actual.interval, Some(expected_interval));
            assert_eq!(actual.points.len(), 1);
            assert_eq!(actual.points[0].1, expected_value);
        }

        // series v2
        {
            let series_proto = series_to_proto_message(
                &rate_counter,
                &None,
                log_schema(),
                DEFAULT_DD_ORIGIN_PRODUCT_VALUE,
            )
            .unwrap();
            assert_eq!(series_proto.r#type, 2);
            assert_eq!(series_proto.interval, expected_interval as i64);
            assert_eq!(series_proto.points.len(), 1);
            assert_eq!(series_proto.points[0].value, expected_value);
        }
    }

    #[test]
    fn encode_origin_metadata_pass_through() {
        let product = 10;
        let category = 11;
        let service = 9;

        let event_metadata = EventMetadata::default().with_origin_metadata(
            DatadogMetricOriginMetadata::new(Some(product), Some(category), Some(service)),
        );
        let counter = get_simple_counter_with_metadata(event_metadata);

        // series v1
        {
            let result = generate_series_metrics(
                &counter,
                &None,
                log_schema(),
                DEFAULT_DD_ORIGIN_PRODUCT_VALUE,
            );
            assert!(result.is_ok());

            let metrics = result.unwrap();
            assert_eq!(metrics.len(), 1);

            let actual = &metrics[0];
            let generated_origin = actual.metadata.as_ref().unwrap().origin.as_ref().unwrap();

            assert_eq!(generated_origin.product().unwrap(), product);
            assert_eq!(generated_origin.category().unwrap(), category);
            assert_eq!(generated_origin.service().unwrap(), service);
        }
        // series v2
        {
            let series_proto = series_to_proto_message(
                &counter,
                &None,
                log_schema(),
                DEFAULT_DD_ORIGIN_PRODUCT_VALUE,
            )
            .unwrap();

            let generated_origin = series_proto.metadata.unwrap().origin.unwrap();
            assert_eq!(generated_origin.origin_product, product);
            assert_eq!(generated_origin.origin_category, category);
            assert_eq!(generated_origin.origin_service, service);
        }
    }

    #[test]
    fn encode_origin_metadata_vector_sourced() {
        let product = *ORIGIN_PRODUCT_VALUE;

        let category = 11;
        let service = 153;

        let mut counter = get_simple_counter();

        counter.metadata_mut().set_source_type("statsd");

        // series v1
        {
            let result = generate_series_metrics(&counter, &None, log_schema(), product);
            assert!(result.is_ok());

            let metrics = result.unwrap();
            assert_eq!(metrics.len(), 1);

            let actual = &metrics[0];
            let generated_origin = actual.metadata.as_ref().unwrap().origin.as_ref().unwrap();

            assert_eq!(generated_origin.product().unwrap(), product);
            assert_eq!(generated_origin.category().unwrap(), category);
            assert_eq!(generated_origin.service().unwrap(), service);
        }
        // series v2
        {
            let series_proto = series_to_proto_message(
                &counter,
                &None,
                log_schema(),
                DEFAULT_DD_ORIGIN_PRODUCT_VALUE,
            )
            .unwrap();

            let generated_origin = series_proto.metadata.unwrap().origin.unwrap();
            assert_eq!(generated_origin.origin_product, product);
            assert_eq!(generated_origin.origin_category, category);
            assert_eq!(generated_origin.origin_service, service);
        }
    }

    #[test]
    fn encode_single_series_v1_metric_with_default_limits() {
        // This is a simple test where we ensure that a single metric, with the default limits, can
        // be encoded without hitting any errors.
        let mut encoder =
            DatadogMetricsEncoder::new(DatadogMetricsEndpoint::Series(SeriesApiVersion::V1), None)
                .expect("default payload size limits should be valid");
        let counter = get_simple_counter();
        let expected = counter.clone();

        // Encode the counter.
        let result = encoder.try_encode(counter);
        assert!(result.is_ok());
        assert_eq!(result.unwrap(), None);

        // Finish the payload, make sure we got what we came for.
        let result = encoder.finish();
        assert!(result.is_ok());

        let (_payload, mut processed) = result.unwrap();
        assert_eq!(processed.len(), 1);
        assert_eq!(expected, processed.pop().unwrap());
    }

    #[test]
    fn encode_single_series_v2_metric_with_default_limits() {
        // This is a simple test where we ensure that a single metric, with the default limits, can
        // be encoded without hitting any errors.
        let mut encoder =
            DatadogMetricsEncoder::new(DatadogMetricsEndpoint::Series(SeriesApiVersion::V2), None)
                .expect("default payload size limits should be valid");
        let counter = get_simple_counter();
        let expected = counter.clone();

        // Encode the counter.
        let result = encoder.try_encode(counter);
        assert!(result.is_ok());
        assert_eq!(result.unwrap(), None);

        // Finish the payload, make sure we got what we came for.
        let result = encoder.finish();
        assert!(result.is_ok());

        let (_payload, mut processed) = result.unwrap();
        assert_eq!(processed.len(), 1);
        assert_eq!(expected, processed.pop().unwrap());
    }

    #[test]
    fn encode_single_sketch_metric_with_default_limits() {
        // This is a simple test where we ensure that a single metric, with the default limits, can
        // be encoded without hitting any errors.
        let mut encoder = DatadogMetricsEncoder::new(DatadogMetricsEndpoint::Sketches, None)
            .expect("default payload size limits should be valid");
        let sketch = get_simple_sketch();
        let expected = sketch.clone();

        // Encode the sketch.
        let result = encoder.try_encode(sketch);
        assert!(result.is_ok());
        assert_eq!(result.unwrap(), None);

        // Finish the payload, make sure we got what we came for.
        let result = encoder.finish();
        assert!(result.is_ok());

        let (_payload, mut processed) = result.unwrap();
        assert_eq!(processed.len(), 1);
        assert_eq!(expected, processed.pop().unwrap());
    }

    #[test]
    fn encode_empty_sketch() {
        // This is a simple test where we ensure that a single metric, with the default limits, can
        // be encoded without hitting any errors.
        let mut encoder = DatadogMetricsEncoder::new(DatadogMetricsEndpoint::Sketches, None)
            .expect("default payload size limits should be valid");
        let sketch = Metric::new(
            "empty",
            MetricKind::Incremental,
            AgentDDSketch::with_agent_defaults().into(),
        )
        .with_timestamp(Some(ts()));
        let expected = sketch.clone();

        // Encode the sketch.
        let result = encoder.try_encode(sketch);
        assert!(result.is_ok());
        assert_eq!(result.unwrap(), None);

        // Finish the payload, make sure we got what we came for.
        let result = encoder.finish();
        assert!(result.is_ok());

        let (_payload, mut processed) = result.unwrap();
        assert_eq!(processed.len(), 1);
        assert_eq!(expected, processed.pop().unwrap());
    }

    #[test]
    fn encode_multiple_sketch_metrics_normal_vs_incremental() {
        // This tests our incremental sketch encoding against the more straightforward approach of
        // just building/encoding a full `SketchPayload` message.
        let metrics = vec![
            get_simple_sketch(),
            get_simple_sketch(),
            get_simple_sketch(),
        ];

        let mut normal_buf = Vec::new();
        encode_sketches_normal(&metrics, &None, log_schema(), &mut normal_buf);

        let mut incremental_buf = Vec::new();
        for metric in &metrics {
            match metric.value() {
                MetricValue::Sketch { sketch } => match sketch {
                    MetricSketch::AgentDDSketch(ddsketch) => {
                        if let Some(sketch_proto) =
                            sketch_to_proto_message(metric, ddsketch, &None, log_schema(), 14)
                        {
                            encode_proto_key_and_message(
                                sketch_proto,
                                get_sketch_payload_sketches_field_number(),
                                &mut incremental_buf,
                            )
                            .unwrap();
                        }
                    }
                },
                _ => panic!("should be a sketch"),
            }
        }

        assert_eq!(normal_buf, incremental_buf);
    }

    #[test]
    fn payload_size_limits_series() {
        // Get the maximum length of the header/trailer data.
        let header_len = max_uncompressed_header_len();

        // This is too small.
        let result = validate_payload_size_limits(
            DatadogMetricsEndpoint::Series(SeriesApiVersion::V2),
            header_len,
            usize::MAX,
        );
        assert_eq!(result, None);

        // This is just right.
        let result = validate_payload_size_limits(
            DatadogMetricsEndpoint::Series(SeriesApiVersion::V2),
            header_len + 1,
            usize::MAX,
        );
        assert_eq!(result, Some((header_len + 1, usize::MAX)));

        // Get the maximum compressed overhead length, based on our input uncompressed size.  This
        // represents the worst case overhead based on the input data (of length usize::MAX, in this
        // case) being entirely incompressible.
        let compression_overhead_len = max_compression_overhead_len(usize::MAX);

        // This is too small.
        let result = validate_payload_size_limits(
            DatadogMetricsEndpoint::Series(SeriesApiVersion::V2),
            usize::MAX,
            compression_overhead_len,
        );
        assert_eq!(result, None);

        // This is just right.
        let result = validate_payload_size_limits(
            DatadogMetricsEndpoint::Series(SeriesApiVersion::V2),
            usize::MAX,
            compression_overhead_len + 1,
        );
        assert_eq!(result, Some((usize::MAX, compression_overhead_len + 1)));
    }

    #[test]
    fn payload_size_limits_sketches() {
        // There's no lower bound on uncompressed size for the sketches payload.
        let result = validate_payload_size_limits(DatadogMetricsEndpoint::Sketches, 0, usize::MAX);
        assert_eq!(result, Some((0, usize::MAX)));

        // Get the maximum compressed overhead length, based on our input uncompressed size.  This
        // represents the worst case overhead based on the input data (of length usize::MAX, in this
        // case) being entirely incompressible.
        let compression_overhead_len = max_compression_overhead_len(usize::MAX);

        // This is too small.
        let result = validate_payload_size_limits(
            DatadogMetricsEndpoint::Sketches,
            usize::MAX,
            compression_overhead_len,
        );
        assert_eq!(result, None);

        // This is just right.
        let result = validate_payload_size_limits(
            DatadogMetricsEndpoint::Sketches,
            usize::MAX,
            compression_overhead_len + 1,
        );
        assert_eq!(result, Some((usize::MAX, compression_overhead_len + 1)));
    }

    #[test]
    fn encode_series_breaks_out_when_limit_reached_uncompressed() {
        // We manually create the encoder with an arbitrarily low "uncompressed" limit but high
        // "compressed" limit to exercise the codepath that should avoid encoding a metric when the
        // uncompressed payload would exceed the limit.
        let header_len = max_uncompressed_header_len();
        let mut encoder = DatadogMetricsEncoder::with_payload_limits(
            DatadogMetricsEndpoint::Series(SeriesApiVersion::V1),
            None,
            header_len + 1,
            usize::MAX,
        )
        .expect("payload size limits should be valid");

        // Trying to encode a metric that would cause us to exceed our uncompressed limits will
        // _not_ return an error from `try_encode`, but instead will simply return back the metric
        // as it could not be added.
        let counter = get_simple_counter();
        let result = encoder.try_encode(counter.clone());
        assert!(result.is_ok());
        assert_eq!(result.unwrap(), Some(counter));

        // And similarly, since we didn't actually encode a metric, we _should_ be able to finish
        // this payload, but it will be empty (effectively, the header/footer will exist) and no
        // processed metrics should be returned.
        let result = encoder.finish();
        assert!(result.is_ok());

        let (payload, processed) = result.unwrap();
        assert_eq!(
            payload.uncompressed_byte_size,
            max_uncompressed_header_len()
        );
        assert_eq!(
            payload.into_payload(),
            get_compressed_empty_series_payload()
        );
        assert_eq!(processed.len(), 0);
    }

    #[test]
    fn encode_sketches_breaks_out_when_limit_reached_uncompressed() {
        // We manually create the encoder with an arbitrarily low "uncompressed" limit but high
        // "compressed" limit to exercise the codepath that should avoid encoding a metric when the
        // uncompressed payload would exceed the limit.
        let mut encoder = DatadogMetricsEncoder::with_payload_limits(
            DatadogMetricsEndpoint::Sketches,
            None,
            1,
            usize::MAX,
        )
        .expect("payload size limits should be valid");

        // Trying to encode a metric that would cause us to exceed our uncompressed limits will
        // _not_ return an error from `try_encode`, but instead will simply return back the metric
        // as it could not be added.
        let sketch = get_simple_sketch();
        let result = encoder.try_encode(sketch.clone());
        assert!(result.is_ok());
        assert_eq!(result.unwrap(), Some(sketch));

        // And similarly, since we didn't actually encode a metric, we _should_ be able to finish
        // this payload, but it will be empty and no processed metrics should be returned.
        let result = encoder.finish();
        assert!(result.is_ok());

        let (payload, processed) = result.unwrap();
        assert_eq!(payload.uncompressed_byte_size, 0);
        assert_eq!(
            payload.into_payload(),
            get_compressed_empty_sketches_payload()
        );
        assert_eq!(processed.len(), 0);
    }

    #[test]
    fn encode_series_breaks_out_when_limit_reached_compressed() {
        // We manually create the encoder with an arbitrarily low "compressed" limit but high
        // "uncompressed" limit to exercise the codepath that should avoid encoding a metric when the
        // compressed payload would exceed the limit.
        let uncompressed_limit = 128;
        let compressed_limit = 32;
        let mut encoder = DatadogMetricsEncoder::with_payload_limits(
            DatadogMetricsEndpoint::Series(SeriesApiVersion::V1),
            None,
            uncompressed_limit,
            compressed_limit,
        )
        .expect("payload size limits should be valid");

        // Trying to encode a metric that would cause us to exceed our compressed limits will
        // _not_ return an error from `try_encode`, but instead will simply return back the metric
        // as it could not be added.
        let counter = get_simple_counter();
        let result = encoder.try_encode(counter.clone());
        assert!(result.is_ok());
        assert_eq!(result.unwrap(), Some(counter));

        // And similarly, since we didn't actually encode a metric, we _should_ be able to finish
        // this payload, but it will be empty (effectively, the header/footer will exist) and no
        // processed metrics should be returned.
        let result = encoder.finish();
        assert!(result.is_ok());

        let (payload, processed) = result.unwrap();
        assert_eq!(
            payload.uncompressed_byte_size,
            max_uncompressed_header_len()
        );
        assert_eq!(
            payload.into_payload(),
            get_compressed_empty_series_payload()
        );
        assert_eq!(processed.len(), 0);
    }

    #[test]
    fn encode_sketches_breaks_out_when_limit_reached_compressed() {
        // We manually create the encoder with an arbitrarily low "compressed" limit but high
        // "uncompressed" limit to exercise the codepath that should avoid encoding a metric when the
        // compressed payload would exceed the limit.
        let uncompressed_limit = 128;
        let compressed_limit = 16;
        let mut encoder = DatadogMetricsEncoder::with_payload_limits(
            DatadogMetricsEndpoint::Sketches,
            None,
            uncompressed_limit,
            compressed_limit,
        )
        .expect("payload size limits should be valid");

        // Trying to encode a metric that would cause us to exceed our compressed limits will
        // _not_ return an error from `try_encode`, but instead will simply return back the metric
        // as it could not be added.
        let sketch = get_simple_sketch();
        let result = encoder.try_encode(sketch.clone());
        assert!(result.is_ok());
        assert_eq!(result.unwrap(), Some(sketch));

        // And similarly, since we didn't actually encode a metric, we _should_ be able to finish
        // this payload, but it will be empty (effectively, the header/footer will exist) and no
        // processed metrics should be returned.
        let result = encoder.finish();
        assert!(result.is_ok());

        let (payload, processed) = result.unwrap();
        assert_eq!(payload.uncompressed_byte_size, 0);
        assert_eq!(
            payload.into_payload(),
            get_compressed_empty_sketches_payload()
        );
        assert_eq!(processed.len(), 0);
    }

    fn arb_counter_metric() -> impl Strategy<Value = Metric> {
        let name = string_regex("[a-zA-Z][a-zA-Z0-9_]{8,96}").expect("regex should not be invalid");
        let value = ARB_POSITIVE_F64;
        let tags = btree_map(
            any::<u64>().prop_map(|v| v.to_string()),
            any::<u64>().prop_map(|v| v.to_string()),
            0..64,
        )
        .prop_map(|tags| (!tags.is_empty()).then(|| MetricTags::from(tags)));

        (name, value, tags).prop_map(|(metric_name, metric_value, metric_tags)| {
            let metric_value = MetricValue::Counter {
                value: metric_value,
            };
            Metric::new(metric_name, MetricKind::Incremental, metric_value).with_tags(metric_tags)
        })
    }

    proptest! {
        #[test]
        fn encoding_check_for_payload_limit_edge_cases(
            uncompressed_limit in 0..64_000_000usize,
            compressed_limit in 0..10_000_000usize,
            metric in arb_counter_metric(),
        ) {
            // We simply try to encode a single metric into an encoder, and make sure that when we
            // finish the payload, if it didn't result in an error, that the payload was under the
            // configured limits.
            //
            // We check this with targeted unit tests as well but this is some cheap insurance to
            // show that we're hopefully not missing any particular corner cases.
            let result = DatadogMetricsEncoder::with_payload_limits(
                DatadogMetricsEndpoint::Series(SeriesApiVersion::V2),
                None,
                uncompressed_limit,
                compressed_limit,
            );
            if let Ok(mut encoder) = result {
                _ = encoder.try_encode(metric);

                if let Ok((payload, _processed)) = encoder.finish() {
                    let payload = payload.into_payload();
                    prop_assert!(payload.len() <= compressed_limit);

                    let result = decompress_payload(payload);
                    prop_assert!(result.is_ok());

                    let decompressed = result.unwrap();
                    prop_assert!(decompressed.len() <= uncompressed_limit);
                }
            }
        }
    }
}<|MERGE_RESOLUTION|>--- conflicted
+++ resolved
@@ -446,52 +446,6 @@
     origin_product_value: u32,
 ) -> Option<ddmetric_proto::Metadata> {
     generate_origin_metadata(maybe_pass_through, maybe_source_type, origin_product_value).map(
-        |origin| ddmetric_proto::Metadata {
-            origin: Some(ddmetric_proto::Origin {
-                origin_product: origin.product().expect("OriginProduct should be set"),
-                origin_category: origin.category().expect("OriginCategory should be set"),
-                origin_service: origin.service().expect("OriginService should be set"),
-            }),
-        },
-    )
-}
-
-fn get_sketch_payload_sketches_field_number() -> u32 {
-    static SKETCH_PAYLOAD_SKETCHES_FIELD_NUM: OnceLock<u32> = OnceLock::new();
-    *SKETCH_PAYLOAD_SKETCHES_FIELD_NUM.get_or_init(|| {
-        let descriptors = protobuf_descriptors();
-        let descriptor = descriptors
-            .get_message_by_name("datadog.agentpayload.SketchPayload")
-            .expect("should not fail to find `SketchPayload` message in descriptor pool");
-
-        descriptor
-            .get_field_by_name("sketches")
-            .map(|field| field.number())
-            .expect("`sketches` field must exist in `SketchPayload` message")
-    })
-}
-
-<<<<<<< HEAD
-fn get_series_payload_series_field_number() -> u32 {
-    static SERIES_PAYLOAD_SERIES_FIELD_NUM: OnceLock<u32> = OnceLock::new();
-    *SERIES_PAYLOAD_SERIES_FIELD_NUM.get_or_init(|| {
-        let descriptors = protobuf_descriptors();
-        let descriptor = descriptors
-            .get_message_by_name("datadog.agentpayload.MetricPayload")
-            .expect("should not fail to find `MetricPayload` message in descriptor pool");
-
-        descriptor
-            .get_field_by_name("series")
-            .map(|field| field.number())
-            .expect("`series` field must exist in `MetricPayload` message")
-    })
-=======
-fn generate_sketch_metadata(
-    maybe_pass_through: Option<&DatadogMetricOriginMetadata>,
-    maybe_source_type: Option<&'static str>,
-    origin_product_value: u32,
-) -> Option<ddmetric_proto::Metadata> {
-    generate_origin_metadata(maybe_pass_through, maybe_source_type, origin_product_value).map(
         |origin| {
             if origin.product().is_none()
                 || origin.category().is_none()
@@ -513,7 +467,36 @@
             }
         },
     )
->>>>>>> c9804f0c
+}
+
+fn get_sketch_payload_sketches_field_number() -> u32 {
+    static SKETCH_PAYLOAD_SKETCHES_FIELD_NUM: OnceLock<u32> = OnceLock::new();
+    *SKETCH_PAYLOAD_SKETCHES_FIELD_NUM.get_or_init(|| {
+        let descriptors = protobuf_descriptors();
+        let descriptor = descriptors
+            .get_message_by_name("datadog.agentpayload.SketchPayload")
+            .expect("should not fail to find `SketchPayload` message in descriptor pool");
+
+        descriptor
+            .get_field_by_name("sketches")
+            .map(|field| field.number())
+            .expect("`sketches` field must exist in `SketchPayload` message")
+    })
+}
+
+fn get_series_payload_series_field_number() -> u32 {
+    static SERIES_PAYLOAD_SERIES_FIELD_NUM: OnceLock<u32> = OnceLock::new();
+    *SERIES_PAYLOAD_SERIES_FIELD_NUM.get_or_init(|| {
+        let descriptors = protobuf_descriptors();
+        let descriptor = descriptors
+            .get_message_by_name("datadog.agentpayload.MetricPayload")
+            .expect("should not fail to find `MetricPayload` message in descriptor pool");
+
+        descriptor
+            .get_field_by_name("series")
+            .map(|field| field.number())
+            .expect("`series` field must exist in `MetricPayload` message")
+    })
 }
 
 fn sketch_to_proto_message(
