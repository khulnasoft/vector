--- conflicted
+++ resolved
@@ -57,21 +57,9 @@
 pub use transform::{BoxedTransform, TransformConfig, TransformContext, TransformOuter};
 pub use unit_test::{build_unit_tests, build_unit_tests_main, UnitTestResult};
 pub use validation::warnings;
-<<<<<<< HEAD
-pub use vector_core::config::{log_schema, proxy::ProxyConfig, LogSchema, OutputId};
-
-/// Loads Log Schema from configurations and sets global schema.
-/// Once this is done, configurations can be correctly loaded using
-/// configured log schema defaults.
-/// If deny is set, will panic if schema has already been set.
-pub fn init_log_schema(config_paths: &[ConfigPath], deny_if_set: bool) -> Result<(), Vec<String>> {
-    let (builder, _) = load_builder_from_paths(config_paths)?;
-    vector_core::config::init_log_schema(builder.global.log_schema, deny_if_set);
-    Ok(())
-}
-=======
-pub use vector_core::config::{init_log_schema, log_schema, proxy::ProxyConfig, LogSchema};
->>>>>>> 6e6f1eb5
+pub use vector_core::config::{
+    init_log_schema, log_schema, proxy::ProxyConfig, LogSchema, OutputId,
+};
 
 #[derive(Debug, Clone, Ord, PartialOrd, Eq, PartialEq)]
 pub enum ConfigPath {
