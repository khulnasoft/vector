use std::{
    collections::BTreeMap,
    fs::File,
    io::{self, Read},
    path::PathBuf,
};

use serde::{Deserialize, Serialize};
use snafu::{ResultExt, Snafu};
use value::Kind;
use vector_common::TimeZone;
use vrl::{
    diagnostic::{Formatter, Note},
    prelude::{DiagnosticError, ExpressionError},
    Program, Runtime, Terminate,
};

#[cfg(feature = "vrl-vm")]
use std::sync::Arc;
#[cfg(feature = "vrl-vm")]
use vrl::Vm;

use crate::{
    config::{
        log_schema, ComponentKey, DataType, Input, Output, TransformConfig, TransformContext,
        TransformDescription,
    },
    event::{Event, VrlTarget},
    internal_events::{RemapMappingAbort, RemapMappingError},
    schema,
    transforms::{SyncTransform, Transform, TransformOutputsBuf},
    Result,
};

const DROPPED: &str = "dropped";

#[derive(Deserialize, Serialize, Debug, Clone, Derivative)]
#[serde(deny_unknown_fields, default)]
#[derivative(Default)]
pub struct RemapConfig {
    pub source: Option<String>,
    pub file: Option<PathBuf>,
    #[serde(default)]
    pub timezone: TimeZone,
    pub drop_on_error: bool,
    #[serde(default = "crate::serde::default_true")]
    pub drop_on_abort: bool,
    pub reroute_dropped: bool,
}

impl RemapConfig {
    fn compile_vrl_program(
        &self,
        enrichment_tables: enrichment::TableRegistry,
    ) -> Result<(vrl::Program, vrl::state::Compiler)> {
        let source = match (&self.source, &self.file) {
            (Some(source), None) => source.to_owned(),
            (None, Some(path)) => {
                let mut buffer = String::new();

                File::open(path)
                    .with_context(|_| FileOpenFailedSnafu { path })?
                    .read_to_string(&mut buffer)
                    .with_context(|_| FileReadFailedSnafu { path })?;

                buffer
            }
            _ => return Err(Box::new(BuildError::SourceAndOrFile)),
        };

        let mut functions = vrl_stdlib::all();
        functions.append(&mut enrichment::vrl_functions());
        functions.append(&mut vector_vrl_functions::vrl_functions());

        let mut state = vrl::state::Compiler::new();
        state.set_external_context(Some(Box::new(enrichment_tables)));

        vrl::compile_with_state(&source, &functions, &mut state)
            .map_err(|diagnostics| {
                Formatter::new(&source, diagnostics)
                    .colored()
                    .to_string()
                    .into()
            })
            .map(|program| (program, state))
    }
}

inventory::submit! {
    TransformDescription::new::<RemapConfig>("remap")
}

impl_generate_config_from_default!(RemapConfig);

#[async_trait::async_trait]
#[typetag::serde(name = "remap")]
impl TransformConfig for RemapConfig {
    async fn build(&self, context: &TransformContext) -> Result<Transform> {
        let remap = Remap::new(self.clone(), context)?;
        Ok(Transform::synchronous(remap))
    }

    fn input(&self) -> Input {
        Input::all()
    }

    fn outputs(&self, merged_definition: &schema::Definition) -> Vec<Output> {
        // We need to compile the VRL program in order to know the schema definition outpuf of this
        // transform. We ignore any compilation errors, as those are caught by the transform build
        // step.
        //
        // TODO: Keep track of semantic meaning for fields.
        let default_definition = self
            .compile_vrl_program(enrichment::TableRegistry::default())
            .ok()
            .and_then(|(_, state)| state.target_kind().cloned())
            .and_then(Kind::into_object)
            .map(Into::into)
            .unwrap_or_else(schema::Definition::empty);

        // When a message is dropped and re-routed, we keep the original event, but also annotate
        // it with additional metadata.
        let dropped_definition = merged_definition.clone().required_field(
            log_schema().metadata_key(),
            Kind::object(BTreeMap::from([
                ("reason".into(), Kind::bytes()),
                ("message".into(), Kind::bytes()),
                ("component_id".into(), Kind::bytes()),
                ("component_type".into(), Kind::bytes()),
                ("component_kind".into(), Kind::bytes()),
            ])),
            Some("metadata"),
        );

        let default_output =
            Output::default(DataType::Any).with_schema_definition(default_definition);

        if self.reroute_dropped {
            vec![
<<<<<<< HEAD
                default_output,
                Output::from((DROPPED, DataType::Any)).with_schema_definition(dropped_definition),
            ]
        } else {
            vec![default_output]
=======
                Output::default(DataType::all()),
                Output::from((DROPPED, DataType::all())),
            ]
        } else {
            vec![Output::default(DataType::all())]
>>>>>>> 1966b1a1
        }
    }

    fn transform_type(&self) -> &'static str {
        "remap"
    }

    fn enable_concurrency(&self) -> bool {
        true
    }
}

#[derive(Debug)]
pub struct Remap {
    component_key: Option<ComponentKey>,
    program: Program,
    runtime: Runtime,

    #[cfg(feature = "vrl-vm")]
    vm: Arc<Vm>,
    timezone: TimeZone,
    drop_on_error: bool,
    drop_on_abort: bool,
    reroute_dropped: bool,
    default_schema_id: schema::Id,
    dropped_schema_id: schema::Id,
}

impl Remap {
    pub fn new(config: RemapConfig, context: &TransformContext) -> crate::Result<Self> {
        let (program, _) = config.compile_vrl_program(context.enrichment_tables.clone())?;

        let runtime = Runtime::default();

        #[cfg(feature = "vrl-vm")]
        let vm = Arc::new(runtime.compile(functions, &program)?);

        let default_schema_id = *context
            .schema_ids
            .get(&None)
            .expect("default schema required");

        let dropped_schema_id = *context
            .schema_ids
            .get(&Some(DROPPED.to_owned()))
            .or_else(|| context.schema_ids.get(&None))
            .expect("dropped schema required");

        Ok(Remap {
            component_key: context.key.clone(),
            program,
            runtime,
            timezone: config.timezone,
            drop_on_error: config.drop_on_error,
            drop_on_abort: config.drop_on_abort,
            reroute_dropped: config.reroute_dropped,
            #[cfg(feature = "vrl-vm")]
            vm,
            default_schema_id,
            dropped_schema_id,
        })
    }

    #[cfg(test)]
    const fn runtime(&self) -> &Runtime {
        &self.runtime
    }

    fn annotate_dropped(&self, event: &mut Event, reason: &str, error: ExpressionError) {
        match event {
            Event::Log(ref mut log) | Event::Trace(ref mut log) => {
                let message = error
                    .notes()
                    .iter()
                    .filter(|note| matches!(note, Note::UserErrorMessage(_)))
                    .last()
                    .map(|note| note.to_string())
                    .unwrap_or_else(|| error.to_string());
                log.insert(
                    log_schema().metadata_key(),
                    serde_json::json!({
                        "dropped": {
                            "reason": reason,
                            "message": message,
                            "component_id": self.component_key,
                            "component_type": "remap",
                            "component_kind": "transform",
                        }
                    }),
                );
            }
            Event::Metric(ref mut metric) => {
                let m = log_schema().metadata_key();
                metric.insert_tag(format!("{}.dropped.reason", m), reason.into());
                metric.insert_tag(
                    format!("{}.dropped.component_id", m),
                    self.component_key
                        .as_ref()
                        .map(ToString::to_string)
                        .unwrap_or_else(String::new),
                );
                metric.insert_tag(format!("{}.dropped.component_type", m), "remap".into());
                metric.insert_tag(format!("{}.dropped.component_kind", m), "transform".into());
            }
        }
    }

    #[cfg(feature = "vrl-vm")]
    fn run_vrl(&mut self, target: &mut VrlTarget) -> std::result::Result<vrl::Value, Terminate> {
        self.runtime.run_vm(&self.vm, target, &self.timezone)
    }

    #[cfg(not(feature = "vrl-vm"))]
    fn run_vrl(&mut self, target: &mut VrlTarget) -> std::result::Result<vrl::Value, Terminate> {
        let result = self.runtime.resolve(target, &self.program, &self.timezone);
        self.runtime.clear();
        result
    }
}

impl Clone for Remap {
    fn clone(&self) -> Self {
        Self {
            component_key: self.component_key.clone(),
            program: self.program.clone(),
            runtime: Runtime::default(),
            timezone: self.timezone,
            drop_on_error: self.drop_on_error,
            drop_on_abort: self.drop_on_abort,
            reroute_dropped: self.reroute_dropped,
            #[cfg(feature = "vrl-vm")]
            vm: Arc::clone(&self.vm),
            default_schema_id: self.default_schema_id,
            dropped_schema_id: self.dropped_schema_id,
        }
    }
}

impl SyncTransform for Remap {
    fn transform(&mut self, event: Event, output: &mut TransformOutputsBuf) {
        // If a program can fail or abort at runtime and we know that we will still need to forward
        // the event in that case (either to the main output or `dropped`, depending on the
        // config), we need to clone the original event and keep it around, to allow us to discard
        // any mutations made to the event while the VRL program runs, before it failed or aborted.
        //
        // The `drop_on_{error, abort}` transform config allows operators to remove events from the
        // main output if they're failed or aborted, in which case we can skip the cloning, since
        // any mutations made by VRL will be ignored regardless. If they hav configured
        // `reroute_dropped`, however, we still need to do the clone to ensure that we can forward
        // the event to the `dropped` output.
        let forward_on_error = !self.drop_on_error || self.reroute_dropped;
        let forward_on_abort = !self.drop_on_abort || self.reroute_dropped;
        let original_event = if (self.program.can_fail() && forward_on_error)
            || (self.program.can_abort() && forward_on_abort)
        {
            Some(event.clone())
        } else {
            None
        };

        let mut target: VrlTarget = event.into();
        let result = self.run_vrl(&mut target);

        match result {
            Ok(_) => {
                for event in target.into_events() {
                    push_default(event, output, self.default_schema_id);
                }
            }
            Err(reason) => {
                let (reason, error, drop) = match reason {
                    Terminate::Abort(error) => {
                        emit!(&RemapMappingAbort {
                            event_dropped: self.drop_on_abort,
                        });

                        ("abort", error, self.drop_on_abort)
                    }
                    Terminate::Error(error) => {
                        emit!(&RemapMappingError {
                            error: error.to_string(),
                            event_dropped: self.drop_on_error,
                        });

                        ("error", error, self.drop_on_error)
                    }
                };

                if !drop {
                    let event = original_event.expect("event will be set");

                    push_default(event, output, self.default_schema_id);
                } else if self.reroute_dropped {
                    let mut event = original_event.expect("event will be set");

                    self.annotate_dropped(&mut event, reason, error);
                    push_dropped(event, output, self.dropped_schema_id);
                }
            }
        }
    }
}

#[inline]
fn push_default(mut event: Event, output: &mut TransformOutputsBuf, schema_id: schema::Id) {
    event.metadata_mut().set_schema_id(schema_id);
    output.push(event)
}

#[inline]
fn push_dropped(mut event: Event, output: &mut TransformOutputsBuf, schema_id: schema::Id) {
    event.metadata_mut().set_schema_id(schema_id);
    output.push_named(DROPPED, event)
}

#[derive(Debug, Snafu)]
pub enum BuildError {
    #[snafu(display("must provide exactly one of `source` or `file` configuration"))]
    SourceAndOrFile,

    #[snafu(display("Could not open vrl program {:?}: {}", path, source))]
    FileOpenFailed { path: PathBuf, source: io::Error },
    #[snafu(display("Could not read vrl program {:?}: {}", path, source))]
    FileReadFailed { path: PathBuf, source: io::Error },
}

#[cfg(test)]
mod tests {
    use std::{
        collections::{BTreeMap, HashMap},
        num::NonZeroU16,
    };

    use indoc::{formatdoc, indoc};
    use vector_common::btreemap;
    use vector_core::event::EventMetadata;

    use super::*;
    use crate::{
        config::{build_unit_tests, ConfigBuilder},
        event::{
            metric::{MetricKind, MetricValue},
            LogEvent, Metric, Value,
        },
        schema,
        test_util::components::{init_test, COMPONENT_MULTIPLE_OUTPUTS_TESTS},
        transforms::OutputBuffer,
    };

    const TEST_DEFAULT_SCHEMA_ID: NonZeroU16 = unsafe { NonZeroU16::new_unchecked(1) };
    const TEST_DROPPED_SCHEMA_ID: NonZeroU16 = unsafe { NonZeroU16::new_unchecked(2) };

    fn remap(config: RemapConfig) -> Result<Remap> {
        let schema_ids = HashMap::from([
            (None, TEST_DEFAULT_SCHEMA_ID.into()),
            (Some(DROPPED.to_owned()), TEST_DROPPED_SCHEMA_ID.into()),
        ]);

        Remap::new(config, &TransformContext::new_test(schema_ids))
    }

    #[test]
    fn generate_config() {
        crate::test_util::test_generate_config::<RemapConfig>();
    }

    #[test]
    fn config_missing_source_and_file() {
        let config = RemapConfig {
            source: None,
            file: None,
            ..Default::default()
        };

        let err = remap(config).unwrap_err().to_string();
        assert_eq!(
            &err,
            "must provide exactly one of `source` or `file` configuration"
        )
    }

    #[test]
    fn config_both_source_and_file() {
        let config = RemapConfig {
            source: Some("".to_owned()),
            file: Some("".into()),
            ..Default::default()
        };

        let err = remap(config).unwrap_err().to_string();
        assert_eq!(
            &err,
            "must provide exactly one of `source` or `file` configuration"
        )
    }

    fn get_field_string(event: &Event, field: &str) -> String {
        event.as_log().get(field).unwrap().to_string_lossy()
    }

    #[test]
    fn check_remap_doesnt_share_state_between_events() {
        let conf = RemapConfig {
            source: Some(".foo = .sentinel".to_string()),
            file: None,
            timezone: TimeZone::default(),
            drop_on_error: true,
            drop_on_abort: false,
            ..Default::default()
        };
        let mut tform = remap(conf).unwrap();
        assert!(tform.runtime().is_empty());

        let event1 = {
            let mut event1 = LogEvent::from("event1");
            event1.insert("sentinel", "bar");
            Event::from(event1)
        };
        let result1 = transform_one(&mut tform, event1).unwrap();
        assert_eq!(get_field_string(&result1, "message"), "event1");
        assert_eq!(get_field_string(&result1, "foo"), "bar");
        assert_eq!(
            result1.metadata().schema_id(),
            TEST_DEFAULT_SCHEMA_ID.into()
        );
        assert!(tform.runtime().is_empty());

        let event2 = {
            let event2 = LogEvent::from("event2");
            Event::from(event2)
        };
        let result2 = transform_one(&mut tform, event2).unwrap();
        assert_eq!(get_field_string(&result2, "message"), "event2");
        assert_eq!(result2.as_log().get("foo"), Some(&Value::Null));
        assert_eq!(
            result2.metadata().schema_id(),
            TEST_DEFAULT_SCHEMA_ID.into()
        );
        assert!(tform.runtime().is_empty());
    }

    #[test]
    fn check_remap_adds() {
        let event = {
            let mut event = LogEvent::from("augment me");
            event.insert("copy_from", "buz");
            Event::from(event)
        };

        let conf = RemapConfig {
            source: Some(
                r#"  .foo = "bar"
  .bar = "baz"
  .copy = .copy_from
"#
                .to_string(),
            ),
            file: None,
            timezone: TimeZone::default(),
            drop_on_error: true,
            drop_on_abort: false,
            ..Default::default()
        };
        let mut tform = remap(conf).unwrap();
        let result = transform_one(&mut tform, event).unwrap();
        assert_eq!(get_field_string(&result, "message"), "augment me");
        assert_eq!(get_field_string(&result, "copy_from"), "buz");
        assert_eq!(get_field_string(&result, "foo"), "bar");
        assert_eq!(get_field_string(&result, "bar"), "baz");
        assert_eq!(get_field_string(&result, "copy"), "buz");

        assert_eq!(result.metadata().schema_id(), TEST_DEFAULT_SCHEMA_ID.into());
    }

    #[test]
    fn check_remap_emits_multiple() {
        let event = {
            let mut event = LogEvent::from("augment me");
            event.insert(
                "events",
                vec![btreemap!("message" => "foo"), btreemap!("message" => "bar")],
            );
            Event::from(event)
        };

        let conf = RemapConfig {
            source: Some(
                indoc! {r#"
                . = .events
            "#}
                .to_owned(),
            ),
            file: None,
            timezone: TimeZone::default(),
            drop_on_error: true,
            drop_on_abort: false,
            ..Default::default()
        };
        let mut tform = remap(conf).unwrap();

        let out = collect_outputs(&mut tform, event);
        assert_eq!(2, out.primary.len());
        let mut result = out.primary.into_events();

        let r = result.next().unwrap();
        assert_eq!(get_field_string(&r, "message"), "foo");
        assert_eq!(r.metadata().schema_id(), TEST_DEFAULT_SCHEMA_ID.into());
        let r = result.next().unwrap();
        assert_eq!(get_field_string(&r, "message"), "bar");

        assert_eq!(r.metadata().schema_id(), TEST_DEFAULT_SCHEMA_ID.into());
    }

    #[test]
    fn check_remap_error() {
        let event = {
            let mut event = Event::from("augment me");
            event.as_mut_log().insert("bar", "is a string");
            event
        };

        let conf = RemapConfig {
            source: Some(formatdoc! {r#"
                .foo = "foo"
                .not_an_int = int!(.bar)
                .baz = 12
            "#}),
            file: None,
            timezone: TimeZone::default(),
            drop_on_error: false,
            drop_on_abort: false,
            ..Default::default()
        };
        let mut tform = remap(conf).unwrap();

        let event = transform_one(&mut tform, event).unwrap();

        assert_eq!(event.as_log().get("bar"), Some(&Value::from("is a string")));
        assert!(event.as_log().get("foo").is_none());
        assert!(event.as_log().get("baz").is_none());
    }

    #[test]
    fn check_remap_error_drop() {
        let event = {
            let mut event = Event::from("augment me");
            event.as_mut_log().insert("bar", "is a string");
            event
        };

        let conf = RemapConfig {
            source: Some(formatdoc! {r#"
                .foo = "foo"
                .not_an_int = int!(.bar)
                .baz = 12
            "#}),
            file: None,
            timezone: TimeZone::default(),
            drop_on_error: true,
            drop_on_abort: false,
            ..Default::default()
        };
        let mut tform = remap(conf).unwrap();

        assert!(transform_one(&mut tform, event).is_none())
    }

    #[test]
    fn check_remap_error_infallible() {
        let event = {
            let mut event = Event::from("augment me");
            event.as_mut_log().insert("bar", "is a string");
            event
        };

        let conf = RemapConfig {
            source: Some(formatdoc! {r#"
                .foo = "foo"
                .baz = 12
            "#}),
            file: None,
            timezone: TimeZone::default(),
            drop_on_error: false,
            drop_on_abort: false,
            ..Default::default()
        };
        let mut tform = remap(conf).unwrap();

        let event = transform_one(&mut tform, event).unwrap();

        assert_eq!(event.as_log().get("foo"), Some(&Value::from("foo")));
        assert_eq!(event.as_log().get("bar"), Some(&Value::from("is a string")));
        assert_eq!(event.as_log().get("baz"), Some(&Value::from(12)));
    }

    #[test]
    fn check_remap_abort() {
        let event = {
            let mut event = Event::from("augment me");
            event.as_mut_log().insert("bar", "is a string");
            event
        };

        let conf = RemapConfig {
            source: Some(formatdoc! {r#"
                .foo = "foo"
                abort
                .baz = 12
            "#}),
            file: None,
            timezone: TimeZone::default(),
            drop_on_error: false,
            drop_on_abort: false,
            ..Default::default()
        };
        let mut tform = remap(conf).unwrap();

        let event = transform_one(&mut tform, event).unwrap();

        assert_eq!(event.as_log().get("bar"), Some(&Value::from("is a string")));
        assert!(event.as_log().get("foo").is_none());
        assert!(event.as_log().get("baz").is_none());
    }

    #[test]
    fn check_remap_abort_drop() {
        let event = {
            let mut event = Event::from("augment me");
            event.as_mut_log().insert("bar", "is a string");
            event
        };

        let conf = RemapConfig {
            source: Some(formatdoc! {r#"
                .foo = "foo"
                abort
                .baz = 12
            "#}),
            file: None,
            timezone: TimeZone::default(),
            drop_on_error: false,
            drop_on_abort: true,
            ..Default::default()
        };
        let mut tform = remap(conf).unwrap();

        assert!(transform_one(&mut tform, event).is_none())
    }

    #[test]
    fn check_remap_metric() {
        let metric = Event::Metric(Metric::new(
            "counter",
            MetricKind::Absolute,
            MetricValue::Counter { value: 1.0 },
        ));
        let metadata = metric.metadata().clone();

        let conf = RemapConfig {
            source: Some(
                r#".tags.host = "zoobub"
                       .name = "zork"
                       .namespace = "zerk"
                       .kind = "incremental""#
                    .to_string(),
            ),
            file: None,
            timezone: TimeZone::default(),
            drop_on_error: true,
            drop_on_abort: false,
            ..Default::default()
        };
        let mut tform = remap(conf).unwrap();

        let result = transform_one(&mut tform, metric).unwrap();
        assert_eq!(
            result,
            Event::Metric(
                Metric::new_with_metadata(
                    "zork",
                    MetricKind::Incremental,
                    MetricValue::Counter { value: 1.0 },
                    metadata.with_schema_id(TEST_DEFAULT_SCHEMA_ID.into()),
                )
                .with_namespace(Some("zerk"))
                .with_tags(Some({
                    let mut tags = BTreeMap::new();
                    tags.insert("host".into(), "zoobub".into());
                    tags
                }))
            )
        );
    }

    #[test]
    fn check_remap_branching() {
        let happy = Event::try_from(serde_json::json!({"hello": "world"})).unwrap();
        let abort = Event::try_from(serde_json::json!({"hello": "goodbye"})).unwrap();
        let error = Event::try_from(serde_json::json!({"hello": 42})).unwrap();

        let happy_metric = {
            let mut metric = Metric::new(
                "counter",
                MetricKind::Absolute,
                MetricValue::Counter { value: 1.0 },
            );
            metric.insert_tag("hello".into(), "world".into());
            Event::Metric(metric)
        };

        let abort_metric = {
            let mut metric = Metric::new(
                "counter",
                MetricKind::Absolute,
                MetricValue::Counter { value: 1.0 },
            );
            metric.insert_tag("hello".into(), "goodbye".into());
            Event::Metric(metric)
        };

        let error_metric = {
            let mut metric = Metric::new(
                "counter",
                MetricKind::Absolute,
                MetricValue::Counter { value: 1.0 },
            );
            metric.insert_tag("not_hello".into(), "oops".into());
            Event::Metric(metric)
        };

        let conf = RemapConfig {
            source: Some(formatdoc! {r#"
                if exists(.tags) {{
                    # metrics
                    .tags.foo = "bar"
                    if string!(.tags.hello) == "goodbye" {{
                      abort
                    }}
                }} else {{
                    # logs
                    .foo = "bar"
                    if string!(.hello) == "goodbye" {{
                      abort
                    }}
                }}
            "#}),
            drop_on_error: true,
            drop_on_abort: true,
            reroute_dropped: true,
            ..Default::default()
        };
        let schema_ids = HashMap::from([
            (None, TEST_DEFAULT_SCHEMA_ID.into()),
            (Some(DROPPED.to_owned()), TEST_DROPPED_SCHEMA_ID.into()),
        ]);
        let context = TransformContext {
            key: Some(ComponentKey::from("remapper")),
            schema_ids,
            ..Default::default()
        };
        let mut tform = Remap::new(conf, &context).unwrap();

        let output = transform_one_fallible(&mut tform, happy).unwrap();
        let log = output.as_log();
        assert_eq!(log["hello"], "world".into());
        assert_eq!(log["foo"], "bar".into());
        assert!(!log.contains("metadata"));

        let output = transform_one_fallible(&mut tform, abort).unwrap_err();
        let log = output.as_log();
        assert_eq!(log["hello"], "goodbye".into());
        assert!(!log.contains("foo"));
        assert_eq!(
            log["metadata"],
            serde_json::json!({
                "dropped": {
                    "reason": "abort",
                    "message": "aborted",
                    "component_id": "remapper",
                    "component_type": "remap",
                    "component_kind": "transform",
                }
            })
            .try_into()
            .unwrap()
        );

        let output = transform_one_fallible(&mut tform, error).unwrap_err();
        let log = output.as_log();
        assert_eq!(log["hello"], 42.into());
        assert!(!log.contains("foo"));
        assert_eq!(
            log["metadata"],
            serde_json::json!({
                "dropped": {
                    "reason": "error",
                    "message": "function call error for \"string\" at (160:175): expected string, got integer",
                    "component_id": "remapper",
                    "component_type": "remap",
                    "component_kind": "transform",
                }
            })
            .try_into()
            .unwrap()
        );

        let output = transform_one_fallible(&mut tform, happy_metric).unwrap();
        pretty_assertions::assert_eq!(
            output,
            Event::Metric(
                Metric::new_with_metadata(
                    "counter",
                    MetricKind::Absolute,
                    MetricValue::Counter { value: 1.0 },
                    EventMetadata::default().with_schema_id(TEST_DEFAULT_SCHEMA_ID.into()),
                )
                .with_tags(Some({
                    let mut tags = BTreeMap::new();
                    tags.insert("hello".into(), "world".into());
                    tags.insert("foo".into(), "bar".into());
                    tags
                }))
            )
        );

        let output = transform_one_fallible(&mut tform, abort_metric).unwrap_err();
        pretty_assertions::assert_eq!(
            output,
            Event::Metric(
                Metric::new_with_metadata(
                    "counter",
                    MetricKind::Absolute,
                    MetricValue::Counter { value: 1.0 },
                    EventMetadata::default().with_schema_id(TEST_DROPPED_SCHEMA_ID.into()),
                )
                .with_tags(Some({
                    let mut tags = BTreeMap::new();
                    tags.insert("hello".into(), "goodbye".into());
                    tags.insert("metadata.dropped.reason".into(), "abort".into());
                    tags.insert("metadata.dropped.component_id".into(), "remapper".into());
                    tags.insert("metadata.dropped.component_type".into(), "remap".into());
                    tags.insert("metadata.dropped.component_kind".into(), "transform".into());
                    tags
                }))
            )
        );

        let output = transform_one_fallible(&mut tform, error_metric).unwrap_err();
        pretty_assertions::assert_eq!(
            output,
            Event::Metric(
                Metric::new_with_metadata(
                    "counter",
                    MetricKind::Absolute,
                    MetricValue::Counter { value: 1.0 },
                    EventMetadata::default().with_schema_id(TEST_DROPPED_SCHEMA_ID.into()),
                )
                .with_tags(Some({
                    let mut tags = BTreeMap::new();
                    tags.insert("not_hello".into(), "oops".into());
                    tags.insert("metadata.dropped.reason".into(), "error".into());
                    tags.insert("metadata.dropped.component_id".into(), "remapper".into());
                    tags.insert("metadata.dropped.component_type".into(), "remap".into());
                    tags.insert("metadata.dropped.component_kind".into(), "transform".into());
                    tags
                }))
            )
        );
    }

    #[test]
    fn check_remap_branching_assert_with_message() {
        let error_trigger_assert_custom_message =
            Event::try_from(serde_json::json!({"hello": 42})).unwrap();
        let error_trigger_default_assert_message =
            Event::try_from(serde_json::json!({"hello": 0})).unwrap();
        let conf = RemapConfig {
            source: Some(formatdoc! {r#"
                assert_eq!(.hello, 0, "custom message here")
                assert_eq!(.hello, 1)
            "#}),
            drop_on_error: true,
            drop_on_abort: true,
            reroute_dropped: true,
            ..Default::default()
        };
        let context = TransformContext {
            key: Some(ComponentKey::from("remapper")),
            ..Default::default()
        };
        let mut tform = Remap::new(conf, &context).unwrap();

        let output =
            transform_one_fallible(&mut tform, error_trigger_assert_custom_message).unwrap_err();
        let log = output.as_log();
        assert_eq!(log["hello"], 42.into());
        assert!(!log.contains("foo"));
        assert_eq!(
            log["metadata"],
            serde_json::json!({
                "dropped": {
                    "reason": "error",
                    "message": "custom message here",
                    "component_id": "remapper",
                    "component_type": "remap",
                    "component_kind": "transform",
                }
            })
            .try_into()
            .unwrap()
        );

        let output =
            transform_one_fallible(&mut tform, error_trigger_default_assert_message).unwrap_err();
        let log = output.as_log();
        assert_eq!(log["hello"], 0.into());
        assert!(!log.contains("foo"));
        assert_eq!(
            log["metadata"],
            serde_json::json!({
                "dropped": {
                    "reason": "error",
                    "message": "function call error for \"assert_eq\" at (45:66): assertion failed: 0 == 1",
                    "component_id": "remapper",
                    "component_type": "remap",
                    "component_kind": "transform",
                }
            })
            .try_into()
            .unwrap()
        );
    }

    #[test]
    fn check_remap_branching_abort_with_message() {
        let error = Event::try_from(serde_json::json!({"hello": 42})).unwrap();
        let conf = RemapConfig {
            source: Some(formatdoc! {r#"
                abort "custom message here"
            "#}),
            drop_on_error: true,
            drop_on_abort: true,
            reroute_dropped: true,
            ..Default::default()
        };
        let context = TransformContext {
            key: Some(ComponentKey::from("remapper")),
            ..Default::default()
        };
        let mut tform = Remap::new(conf, &context).unwrap();

        let output = transform_one_fallible(&mut tform, error).unwrap_err();
        let log = output.as_log();
        assert_eq!(log["hello"], 42.into());
        assert!(!log.contains("foo"));
        assert_eq!(
            log["metadata"],
            serde_json::json!({
                "dropped": {
                    "reason": "abort",
                    "message": "custom message here",
                    "component_id": "remapper",
                    "component_type": "remap",
                    "component_kind": "transform",
                }
            })
            .try_into()
            .unwrap()
        );
    }

    #[test]
    fn check_remap_branching_disabled() {
        let happy = Event::try_from(serde_json::json!({"hello": "world"})).unwrap();
        let abort = Event::try_from(serde_json::json!({"hello": "goodbye"})).unwrap();
        let error = Event::try_from(serde_json::json!({"hello": 42})).unwrap();

        let conf = RemapConfig {
            source: Some(formatdoc! {r#"
                if exists(.tags) {{
                    # metrics
                    .tags.foo = "bar"
                    if string!(.tags.hello) == "goodbye" {{
                      abort
                    }}
                }} else {{
                    # logs
                    .foo = "bar"
                    if string!(.hello) == "goodbye" {{
                      abort
                    }}
                }}
            "#}),
            drop_on_error: true,
            drop_on_abort: true,
            reroute_dropped: false,
            ..Default::default()
        };

<<<<<<< HEAD
        let schema_definition = schema::Definition::empty()
            .required_field("foo", Kind::bytes(), None)
            .required_field(
                "tags",
                Kind::object(BTreeMap::from([("foo".into(), Kind::bytes())])),
                None,
            );

        assert_eq!(
            vec![Output::default(DataType::Any).with_schema_definition(schema_definition)],
            conf.outputs(&schema::Definition::empty()),
        );
=======
        assert_eq!(vec![Output::default(DataType::all())], conf.outputs());
>>>>>>> 1966b1a1

        let context = TransformContext {
            key: Some(ComponentKey::from("remapper")),
            ..Default::default()
        };
        let mut tform = Remap::new(conf, &context).unwrap();

        let output = transform_one_fallible(&mut tform, happy).unwrap();
        let log = output.as_log();
        assert_eq!(log["hello"], "world".into());
        assert_eq!(log["foo"], "bar".into());
        assert!(!log.contains("metadata"));

        let out = collect_outputs(&mut tform, abort);
        assert!(out.primary.is_empty());
        assert!(out.named[DROPPED].is_empty());

        let out = collect_outputs(&mut tform, error);
        assert!(out.primary.is_empty());
        assert!(out.named[DROPPED].is_empty());
    }

    #[tokio::test]
    async fn check_remap_branching_metrics_with_output() {
        init_test();

        let config: ConfigBuilder = toml::from_str(indoc! {r#"
            [transforms.foo]
            inputs = []
            type = "remap"
            drop_on_abort = true
            reroute_dropped = true
            source = "abort"

            [[tests]]
            name = "metric output"

            [tests.input]
                insert_at = "foo"
                value = "none"

            [[tests.outputs]]
                extract_from = "foo.dropped"
                [[tests.outputs.conditions]]
                type = "vrl"
                source = "true"
        "#})
        .unwrap();

        let mut tests = build_unit_tests(config).await.unwrap();
        assert!(tests.remove(0).run().await.errors.is_empty());
        // Check that metrics were emitted with output tag
        COMPONENT_MULTIPLE_OUTPUTS_TESTS.assert(&["output"]);
    }

    struct CollectedOuput {
        primary: OutputBuffer,
        named: HashMap<String, OutputBuffer>,
    }

    fn collect_outputs(ft: &mut dyn SyncTransform, event: Event) -> CollectedOuput {
        let mut outputs = TransformOutputsBuf::new_with_capacity(
            vec![
                Output::default(DataType::all()),
                Output::from((DROPPED, DataType::all())),
            ],
            1,
        );

        ft.transform(event, &mut outputs);

        CollectedOuput {
            primary: outputs.take_primary(),
            named: outputs.take_all_named(),
        }
    }

    fn transform_one(ft: &mut dyn SyncTransform, event: Event) -> Option<Event> {
        let mut out = collect_outputs(ft, event);
        assert_eq!(0, out.named.iter().map(|(_, v)| v.len()).sum::<usize>());
        assert!(out.primary.len() <= 1);
        out.primary.pop()
    }

    fn transform_one_fallible(
        ft: &mut dyn SyncTransform,
        event: Event,
    ) -> std::result::Result<Event, Event> {
        let mut outputs = TransformOutputsBuf::new_with_capacity(
            vec![
                Output::default(DataType::all()),
                Output::from((DROPPED, DataType::all())),
            ],
            1,
        );

        ft.transform(event, &mut outputs);

        let mut buf = outputs.drain().collect::<Vec<_>>();
        let mut err_buf = outputs.drain_named(DROPPED).collect::<Vec<_>>();

        assert!(buf.len() < 2);
        assert!(err_buf.len() < 2);
        match (buf.pop(), err_buf.pop()) {
            (Some(good), None) => Ok(good),
            (None, Some(bad)) => Err(bad),
            (a, b) => panic!("expected output xor error output, got {:?} and {:?}", a, b),
        }
    }
}<|MERGE_RESOLUTION|>--- conflicted
+++ resolved
@@ -133,23 +133,15 @@
         );
 
         let default_output =
-            Output::default(DataType::Any).with_schema_definition(default_definition);
+            Output::default(DataType::all()).with_schema_definition(default_definition);
 
         if self.reroute_dropped {
             vec![
-<<<<<<< HEAD
                 default_output,
-                Output::from((DROPPED, DataType::Any)).with_schema_definition(dropped_definition),
+                Output::from((DROPPED, DataType::all())).with_schema_definition(dropped_definition),
             ]
         } else {
             vec![default_output]
-=======
-                Output::default(DataType::all()),
-                Output::from((DROPPED, DataType::all())),
-            ]
-        } else {
-            vec![Output::default(DataType::all())]
->>>>>>> 1966b1a1
         }
     }
 
@@ -1049,7 +1041,6 @@
             ..Default::default()
         };
 
-<<<<<<< HEAD
         let schema_definition = schema::Definition::empty()
             .required_field("foo", Kind::bytes(), None)
             .required_field(
@@ -1059,12 +1050,9 @@
             );
 
         assert_eq!(
-            vec![Output::default(DataType::Any).with_schema_definition(schema_definition)],
+            vec![Output::default(DataType::all()).with_schema_definition(schema_definition)],
             conf.outputs(&schema::Definition::empty()),
         );
-=======
-        assert_eq!(vec![Output::default(DataType::all())], conf.outputs());
->>>>>>> 1966b1a1
 
         let context = TransformContext {
             key: Some(ComponentKey::from("remapper")),
