--- conflicted
+++ resolved
@@ -182,13 +182,8 @@
         Input::new(DataType::Metric | DataType::Log)
     }
 
-<<<<<<< HEAD
     fn outputs(&self, _: &schema::Definition) -> Vec<Output> {
-        vec![Output::default(DataType::Any)]
-=======
-    fn outputs(&self) -> Vec<Output> {
         vec![Output::default(DataType::Metric | DataType::Log)]
->>>>>>> 1966b1a1
     }
 
     fn transform_type(&self) -> &'static str {
