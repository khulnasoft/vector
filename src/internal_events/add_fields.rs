--- conflicted
+++ resolved
@@ -1,40 +1,5 @@
 use super::InternalEvent;
-<<<<<<< HEAD
 use crate::event::LookupBuf;
-use metrics::counter;
-
-#[derive(Debug)]
-pub struct AddFieldsTemplateRenderingError<'a> {
-    pub field: &'a LookupBuf,
-}
-
-impl<'a> InternalEvent for AddFieldsTemplateRenderingError<'a> {
-    fn emit_logs(&self) {
-        error!(message = "Failed to render templated value; discarding value.", field = %self.field, internal_log_rate_secs = 30);
-    }
-
-    fn emit_metrics(&self) {
-        counter!("processing_errors_total", 1);
-    }
-}
-
-#[derive(Debug)]
-pub struct AddFieldsTemplateInvalid<'a> {
-    pub error: crate::template::TemplateError,
-    pub field: &'a LookupBuf,
-}
-
-impl<'a> InternalEvent for AddFieldsTemplateInvalid<'a> {
-    fn emit_logs(&self) {
-        error!(message = "Invalid template; using as string.", field = %self.field, error = ?self.error, internal_log_rate_secs = 30);
-    }
-
-    fn emit_metrics(&self) {
-        counter!("processing_errors_total", 1);
-    }
-}
-=======
->>>>>>> 302b79af
 
 #[derive(Debug)]
 pub struct AddFieldsFieldOverwritten<'a> {
